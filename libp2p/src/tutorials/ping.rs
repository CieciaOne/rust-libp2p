// Copyright 2021 Protocol Labs.
//
// Permission is hereby granted, free of charge, to any person obtaining a
// copy of this software and associated documentation files (the "Software"),
// to deal in the Software without restriction, including without limitation
// the rights to use, copy, modify, merge, publish, distribute, sublicense,
// and/or sell copies of the Software, and to permit persons to whom the
// Software is furnished to do so, subject to the following conditions:
//
// The above copyright notice and this permission notice shall be included in
// all copies or substantial portions of the Software.
//
// THE SOFTWARE IS PROVIDED "AS IS", WITHOUT WARRANTY OF ANY KIND, EXPRESS
// OR IMPLIED, INCLUDING BUT NOT LIMITED TO THE WARRANTIES OF MERCHANTABILITY,
// FITNESS FOR A PARTICULAR PURPOSE AND NONINFRINGEMENT. IN NO EVENT SHALL THE
// AUTHORS OR COPYRIGHT HOLDERS BE LIABLE FOR ANY CLAIM, DAMAGES OR OTHER
// LIABILITY, WHETHER IN AN ACTION OF CONTRACT, TORT OR OTHERWISE, ARISING
// FROM, OUT OF OR IN CONNECTION WITH THE SOFTWARE OR THE USE OR OTHER
// DEALINGS IN THE SOFTWARE.

//! # Ping Tutorial - Getting started with rust-libp2p
//!
//! This tutorial aims to give newcomers a hands-on overview of how to use the
//! Rust libp2p implementation. People new to Rust likely want to get started on
//! [Rust](https://www.rust-lang.org/) itself, before diving into all the
//! networking fun. This library makes heavy use of asynchronous Rust. In case
//! you are not familiar with this concept, the Rust
//! [async-book](https://rust-lang.github.io/async-book/) should prove useful.
//! People new to libp2p might prefer to get a general overview at
//! [libp2p.io](https://libp2p.io/)
//! first, although libp2p knowledge is not required for this tutorial.
//!
//! We are going to build a small `ping` clone, sending a ping to a peer,
//! expecting a pong as a response.
//!
//! ## Scaffolding
//!
//! Let's start off by
//!
//! 1. Updating to the latest Rust toolchain, e.g.: `rustup update`
//!
//! 2. Creating a new crate: `cargo init rust-libp2p-tutorial`
//!
//! 3. Adding `libp2p` as well as `futures` as dependencies in the
//!    `Cargo.toml` file. Current crate versions may be found at
//!    [crates.io](https://crates.io/).
//!    We will also include `async-std` with the
//!    "attributes" feature to allow for an `async main`.
//!    At the time of writing we have:
//!
//!    ```yaml
//!    [package]
//!        name = "rust-libp2p-tutorial"
//!        version = "0.1.0"
//!        edition = "2021"
//!
//!    [dependencies]
<<<<<<< HEAD
//!        libp2p = { version = "0.52", features = ["tcp", "dns", "async-std", "noise", "yamux", "websocket", "ping", "macros"] }
//!        futures = "0.3"
//!        async-std = { version = "1.12", features = ["attributes"] }
=======
//!        libp2p = { version = "0.50", features = ["tcp", "dns", "async-std", "noise", "yamux", "websocket", "ping", "macros"] }
//!        futures = "0.3.21"
//!        env_logger = "0.10.0"
//!        async-std = { version = "1.12.0", features = ["attributes"] }
>>>>>>> 38ea7ad4
//!    ```
//!
//! ## Network identity
//!
//! With all the scaffolding in place, we can dive into the libp2p specifics.
//! First we need to create a network identity for our local node in `async fn
//! main()`, annotated with an attribute to allow `main` to be `async`.
//! Identities in libp2p are handled via a public/private key pair.
//! Nodes identify each other via their [`PeerId`](crate::PeerId) which is
//! derived from their public key. Now, replace the contents of main.rs by:
//!
//! ```rust
//! use std::error::Error;
//!
//! #[async_std::main]
//! async fn main() -> Result<(), Box<dyn Error>> {
//!     let mut swarm = libp2p::SwarmBuilder::with_new_identity();
//!
//!     Ok(())
//! }
//! ```
//!
//! Go ahead and build and run the above code with: `cargo run`. Nothing happening thus far.
//!
//! ## Transport
//!
//! Next up we need to construct a transport. Each transport in libp2p provides encrypted streams.
//! E.g. combining TCP to establish connections, TLS to encrypt these connections and Yamux to run
//! one or more streams on a connection. Another libp2p transport is QUIC, providing encrypted
//! streams out-of-the-box. We will stick to TCP for now. Each of these implement the [`Transport`]
//! trait.
//!
//! ```rust
//! use libp2p::{identity, PeerId};
//! use std::error::Error;
//!
//! #[async_std::main]
//! async fn main() -> Result<(), Box<dyn Error>> {
//!     let mut swarm = libp2p::SwarmBuilder::with_new_identity()
//!         .with_async_std()
//!         .with_tcp()
//!         .with_tls()?;
//!
//!     Ok(())
//! }
//! ```
//!
//! ## Network behaviour
//!
//! Now it is time to look at another core trait of rust-libp2p: the
//! [`NetworkBehaviour`]. While the previously introduced trait [`Transport`]
//! defines _how_ to send bytes on the network, a [`NetworkBehaviour`] defines
//! _what_ bytes and to _whom_ to send on the network.
//!
//! To make this more concrete, let's take a look at a simple implementation of
//! the [`NetworkBehaviour`] trait: the [`ping::Behaviour`](crate::ping::Behaviour).
//! As you might have guessed, similar to the good old ICMP `ping` network tool,
//! libp2p [`ping::Behaviour`](crate::ping::Behaviour) sends a ping to a peer and expects
//! to receive a pong in turn. The [`ping::Behaviour`](crate::ping::Behaviour) does not care _how_
//! the ping and pong messages are sent on the network, whether they are sent via
//! TCP, whether they are encrypted via [noise](crate::noise) or just in
//! [plaintext](crate::plaintext). It only cares about _what_ messages and to _whom_ to sent on the
//! network.
//!
//! The two traits [`Transport`] and [`NetworkBehaviour`] allow us to cleanly
//! separate _how_ to send bytes from _what_ bytes and to _whom_ to send.
//!
//! With the above in mind, let's extend our example, creating a [`ping::Behaviour`](crate::ping::Behaviour) at the end:
//!
//! ```rust
//! use libp2p::swarm::NetworkBehaviour;
//! use libp2p::{identity, ping, PeerId};
//! use std::error::Error;
//!
//! #[async_std::main]
//! async fn main() -> Result<(), Box<dyn Error>> {
<<<<<<< HEAD
//!     let mut swarm = libp2p::SwarmBuilder::with_new_identity()
//!         .with_async_std()
//!         .with_tcp()
//!         .with_tls()?
//!         .with_behaviour(|_| Behaviour::default())?;
=======
//!     let local_key = identity::Keypair::generate_ed25519();
//!     let local_peer_id = PeerId::from(local_key.public());
//!     println!("Local peer id: {local_peer_id:?}");
//!
//!     let transport = libp2p::development_transport(local_key).await?;
//!
//!     let behaviour = ping::Behaviour::default();
>>>>>>> 38ea7ad4
//!
//!     Ok(())
//! }
//! ```
//!
//! ## Swarm
//!
<<<<<<< HEAD
//! Now that we have a [`Transport`] and a [`NetworkBehaviour`], we can build the [`Swarm`]
//! whcihconnects the two, allowing both to make progress. Put simply, a [`Swarm`] drives both a
//! [`Transport`] and a [`NetworkBehaviour`] forward, passing commands from the [`NetworkBehaviour`]
//! to the [`Transport`] as well as events from the [`Transport`] to the [`NetworkBehaviour`].
=======
//! Now that we have a [`Transport`] and a [`NetworkBehaviour`], we need
//! something that connects the two, allowing both to make progress. This job is
//! carried out by a [`Swarm`]. Put simply, a [`Swarm`] drives both a
//! [`Transport`] and a [`NetworkBehaviour`] forward, passing commands from the
//! [`NetworkBehaviour`] to the [`Transport`] as well as events from the
//! [`Transport`] to the [`NetworkBehaviour`]. As you can see, after [`Swarm`] initialization, we
//! removed the print of the local [`PeerId`](crate::PeerId) because every time a [`Swarm`] is
//! created, it prints the local [`PeerId`](crate::PeerId) in the logs at the INFO level. In order
//! to continue to see the local [`PeerId`](crate::PeerId) you must initialize the logger
//! (In our example, `env_logger` is used)
>>>>>>> 38ea7ad4
//!
//! ```rust
//! use libp2p::swarm::{NetworkBehaviour, SwarmBuilder};
//! use libp2p::{identity, ping, PeerId};
//! use std::error::Error;
//!
//! #[async_std::main]
//! async fn main() -> Result<(), Box<dyn Error>> {
<<<<<<< HEAD
//!     let mut swarm = libp2p::SwarmBuilder::with_new_identity()
//!         .with_async_std()
//!         .with_tcp()
//!         .with_tls()?
//!         .with_behaviour(|_| Behaviour::default())?
//!         .build();
=======
//!     env_logger::init();
//!     let local_key = identity::Keypair::generate_ed25519();
//!     let local_peer_id = PeerId::from(local_key.public());
//!
//!     let transport = libp2p::development_transport(local_key).await?;
//!
//!     let behaviour = ping::Behaviour::default();
//!
//!     let mut swarm = SwarmBuilder::with_async_std_executor(transport, behaviour, local_peer_id).build();
>>>>>>> 38ea7ad4
//!
//!     Ok(())
//! }
//! ```
//!
//! ## Idle connection timeout
//!
//! Now, for this example in particular, we need set the idle connection timeout.
//! Otherwise, the connection will be closed immediately.
//!
//! Whether you need to set this in your application too depends on your usecase.
//! Typically, connections are kept alive if they are "in use" by a certain protocol.
//! The ping protocol however is only an "auxiliary" kind of protocol.
//! Thus, without any other behaviour in place, we would not be able to observe the pings.
//!
//! ```rust
//! use libp2p::swarm::{NetworkBehaviour, SwarmBuilder};
//! use libp2p::{identity, ping, PeerId};
//! use std::error::Error;
//! use std::time::Duration;
//!
//! #[async_std::main]
//! async fn main() -> Result<(), Box<dyn Error>> {
//!     use std::time::Duration;
//! let local_key = identity::Keypair::generate_ed25519();
//!     let local_peer_id = PeerId::from(local_key.public());
//!     println!("Local peer id: {local_peer_id:?}");
//!
//!     let transport = libp2p::development_transport(local_key).await?;
//!
//!     let behaviour = ping::Behaviour::default();
//!
//!     let mut swarm = SwarmBuilder::with_async_std_executor(transport, behaviour, local_peer_id)
//!         .idle_connection_timeout(Duration::from_secs(30)) // Allows us to observe pings for 30 seconds.
//!         .build();
//!
//!     Ok(())
//! }
//! ```
//!
//! ## Multiaddr
//!
//! With the [`Swarm`] in place, we are all set to listen for incoming
//! connections. We only need to pass an address to the [`Swarm`], just like for
//! [`std::net::TcpListener::bind`]. But instead of passing an IP address, we
//! pass a [`Multiaddr`] which is yet another core concept of libp2p worth
//! taking a look at.
//!
//! A [`Multiaddr`] is a self-describing network address and protocol stack that
//! is used to establish connections to peers. A good introduction to
//! [`Multiaddr`] can be found at
//! [docs.libp2p.io/concepts/addressing](https://docs.libp2p.io/concepts/addressing/)
//! and its specification repository
//! [github.com/multiformats/multiaddr](https://github.com/multiformats/multiaddr/).
//!
//! Let's make our local node listen on a new socket.
//! This socket is listening on multiple network interfaces at the same time. For
//! each network interface, a new listening address is created. These may change
//! over time as interfaces become available or unavailable.
//! For example, in case of our TCP transport it may (among others) listen on the
//! loopback interface (localhost) `/ip4/127.0.0.1/tcp/24915` as well as the local
//! network `/ip4/192.168.178.25/tcp/24915`.
//!
//! In addition, if provided on the CLI, let's instruct our local node to dial a
//! remote peer.
//!
//! ```rust
//! use libp2p::swarm::{NetworkBehaviour, SwarmBuilder};
//! use libp2p::{identity, ping, Multiaddr, PeerId};
//! use std::error::Error;
//! use std::time::Duration;
//!
//! #[async_std::main]
//! async fn main() -> Result<(), Box<dyn Error>> {
<<<<<<< HEAD
//!     let mut swarm = libp2p::SwarmBuilder::with_new_identity()
//!         .with_async_std()
//!         .with_tcp()
//!         .with_tls()?
//!         .with_behaviour(|_| Behaviour::default())?
//!         .build();
//!
//!     println!("Local peer id: {}", swarm.local_peer_id());
=======
//!     env_logger::init();
//!     let local_key = identity::Keypair::generate_ed25519();
//!     let local_peer_id = PeerId::from(local_key.public());
//!
//!     let transport = libp2p::development_transport(local_key).await?;
//!
//!     let behaviour = ping::Behaviour::default();
//!
//!     let mut swarm = SwarmBuilder::with_async_std_executor(transport, behaviour, local_peer_id)
//!         .idle_connection_timeout(Duration::from_secs(30)) // Allows us to observe pings for 30 seconds.
//!         .build();
>>>>>>> 38ea7ad4
//!
//!     // Tell the swarm to listen on all interfaces and a random, OS-assigned
//!     // port.
//!     swarm.listen_on("/ip4/0.0.0.0/tcp/0".parse()?)?;
//!
//!     // Dial the peer identified by the multi-address given as the second
//!     // command-line argument, if any.
//!     if let Some(addr) = std::env::args().nth(1) {
//!         let remote: Multiaddr = addr.parse()?;
//!         swarm.dial(remote)?;
//!         println!("Dialed {addr}")
//!     }
//!
//!     Ok(())
//! }
//! ```
//!
//! ## Continuously polling the Swarm
//!
//! We have everything in place now. The last step is to drive the [`Swarm`] in
//! a loop, allowing it to listen for incoming connections and establish an
//! outgoing connection in case we specify an address on the CLI.
//!
//! ```no_run
//! use futures::prelude::*;
//! use libp2p::swarm::{NetworkBehaviour, SwarmEvent, SwarmBuilder};
//! use libp2p::{identity, ping, Multiaddr, PeerId};
//! use std::error::Error;
//! use std::time::Duration;
//!
//! #[async_std::main]
//! async fn main() -> Result<(), Box<dyn Error>> {
<<<<<<< HEAD
//!     let mut swarm = libp2p::SwarmBuilder::with_new_identity()
//!         .with_async_std()
//!         .with_tcp()
//!         .with_tls()?
//!         .with_behaviour(|_| Behaviour::default())?
//!         .build();
//!
//!     println!("Local peer id: {}", swarm.local_peer_id());
=======
//!     env_logger::init();
//!     let local_key = identity::Keypair::generate_ed25519();
//!     let local_peer_id = PeerId::from(local_key.public());
//!
//!     let transport = libp2p::development_transport(local_key).await?;
//!
//!     let behaviour = ping::Behaviour::default();
//!
//!     let mut swarm = SwarmBuilder::with_async_std_executor(transport, behaviour, local_peer_id)
//!         .idle_connection_timeout(Duration::from_secs(30)) // Allows us to observe pings for 30 seconds.
//!         .build();
>>>>>>> 38ea7ad4
//!
//!     // Tell the swarm to listen on all interfaces and a random, OS-assigned
//!     // port.
//!     swarm.listen_on("/ip4/0.0.0.0/tcp/0".parse()?)?;
//!
//!     // Dial the peer identified by the multi-address given as the second
//!     // command-line argument, if any.
//!     if let Some(addr) = std::env::args().nth(1) {
//!         let remote: Multiaddr = addr.parse()?;
//!         swarm.dial(remote)?;
//!         println!("Dialed {addr}")
//!     }
//!
//!     loop {
//!         match swarm.select_next_some().await {
//!             SwarmEvent::NewListenAddr { address, .. } => println!("Listening on {address:?}"),
//!             SwarmEvent::Behaviour(event) => println!("{event:?}"),
//!             _ => {}
//!         }
//!     }
//! }
//! ```
//!
//! ## Running two nodes
//!
//! For convenience the example created above is also implemented in full in
//! `examples/ping.rs`. Thus, you can either run the commands below from your
//! own project created during the tutorial, or from the root of the rust-libp2p
//! repository. Note that in the former case you need to ignore the `--example
//! ping` argument.
//!
//! You need two terminals. In the first terminal window run:
//!
//! ```sh
//! cargo run --example ping
//! ```
//!
//! It will print the new listening addresses, e.g.
//! ```sh
//! Listening on "/ip4/127.0.0.1/tcp/24915"
//! Listening on "/ip4/192.168.178.25/tcp/24915"
//! Listening on "/ip4/172.17.0.1/tcp/24915"
//! Listening on "/ip6/::1/tcp/24915"
//! ```
//!
//! In the second terminal window, start a new instance of the example with:
//!
//! ```sh
//! cargo run --example ping -- /ip4/127.0.0.1/tcp/24915
//! ```
//!
//! Note: The [`Multiaddr`] at the end being one of the [`Multiaddr`] printed
//! earlier in terminal window one.
//! Both peers have to be in the same network with which the address is associated.
//! In our case any printed addresses can be used, as both peers run on the same
//! device.
//!
//! The two nodes will establish a connection and send each other ping and pong
//! messages every 15 seconds.
//!
//! [`Multiaddr`]: crate::core::Multiaddr
//! [`NetworkBehaviour`]: crate::swarm::NetworkBehaviour
//! [`Transport`]: crate::core::Transport
//! [`PeerId`]: crate::core::PeerId
//! [`Swarm`]: crate::swarm::Swarm
//! [`development_transport`]: crate::development_transport<|MERGE_RESOLUTION|>--- conflicted
+++ resolved
@@ -55,16 +55,10 @@
 //!        edition = "2021"
 //!
 //!    [dependencies]
-<<<<<<< HEAD
 //!        libp2p = { version = "0.52", features = ["tcp", "dns", "async-std", "noise", "yamux", "websocket", "ping", "macros"] }
 //!        futures = "0.3"
+//!        env_logger = "0.10.0"
 //!        async-std = { version = "1.12", features = ["attributes"] }
-=======
-//!        libp2p = { version = "0.50", features = ["tcp", "dns", "async-std", "noise", "yamux", "websocket", "ping", "macros"] }
-//!        futures = "0.3.21"
-//!        env_logger = "0.10.0"
-//!        async-std = { version = "1.12.0", features = ["attributes"] }
->>>>>>> 38ea7ad4
 //!    ```
 //!
 //! ## Network identity
@@ -141,21 +135,11 @@
 //!
 //! #[async_std::main]
 //! async fn main() -> Result<(), Box<dyn Error>> {
-<<<<<<< HEAD
 //!     let mut swarm = libp2p::SwarmBuilder::with_new_identity()
 //!         .with_async_std()
 //!         .with_tcp()
 //!         .with_tls()?
 //!         .with_behaviour(|_| Behaviour::default())?;
-=======
-//!     let local_key = identity::Keypair::generate_ed25519();
-//!     let local_peer_id = PeerId::from(local_key.public());
-//!     println!("Local peer id: {local_peer_id:?}");
-//!
-//!     let transport = libp2p::development_transport(local_key).await?;
-//!
-//!     let behaviour = ping::Behaviour::default();
->>>>>>> 38ea7ad4
 //!
 //!     Ok(())
 //! }
@@ -163,23 +147,14 @@
 //!
 //! ## Swarm
 //!
-<<<<<<< HEAD
 //! Now that we have a [`Transport`] and a [`NetworkBehaviour`], we can build the [`Swarm`]
 //! whcihconnects the two, allowing both to make progress. Put simply, a [`Swarm`] drives both a
 //! [`Transport`] and a [`NetworkBehaviour`] forward, passing commands from the [`NetworkBehaviour`]
-//! to the [`Transport`] as well as events from the [`Transport`] to the [`NetworkBehaviour`].
-=======
-//! Now that we have a [`Transport`] and a [`NetworkBehaviour`], we need
-//! something that connects the two, allowing both to make progress. This job is
-//! carried out by a [`Swarm`]. Put simply, a [`Swarm`] drives both a
-//! [`Transport`] and a [`NetworkBehaviour`] forward, passing commands from the
-//! [`NetworkBehaviour`] to the [`Transport`] as well as events from the
-//! [`Transport`] to the [`NetworkBehaviour`]. As you can see, after [`Swarm`] initialization, we
+//! to the [`Transport`] as well as events from the [`Transport`] to the [`NetworkBehaviour`]. As you can see, after [`Swarm`] initialization, we
 //! removed the print of the local [`PeerId`](crate::PeerId) because every time a [`Swarm`] is
 //! created, it prints the local [`PeerId`](crate::PeerId) in the logs at the INFO level. In order
 //! to continue to see the local [`PeerId`](crate::PeerId) you must initialize the logger
 //! (In our example, `env_logger` is used)
->>>>>>> 38ea7ad4
 //!
 //! ```rust
 //! use libp2p::swarm::{NetworkBehaviour, SwarmBuilder};
@@ -188,24 +163,12 @@
 //!
 //! #[async_std::main]
 //! async fn main() -> Result<(), Box<dyn Error>> {
-<<<<<<< HEAD
 //!     let mut swarm = libp2p::SwarmBuilder::with_new_identity()
 //!         .with_async_std()
 //!         .with_tcp()
 //!         .with_tls()?
 //!         .with_behaviour(|_| Behaviour::default())?
 //!         .build();
-=======
-//!     env_logger::init();
-//!     let local_key = identity::Keypair::generate_ed25519();
-//!     let local_peer_id = PeerId::from(local_key.public());
-//!
-//!     let transport = libp2p::development_transport(local_key).await?;
-//!
-//!     let behaviour = ping::Behaviour::default();
-//!
-//!     let mut swarm = SwarmBuilder::with_async_std_executor(transport, behaviour, local_peer_id).build();
->>>>>>> 38ea7ad4
 //!
 //!     Ok(())
 //! }
@@ -280,28 +243,12 @@
 //!
 //! #[async_std::main]
 //! async fn main() -> Result<(), Box<dyn Error>> {
-<<<<<<< HEAD
 //!     let mut swarm = libp2p::SwarmBuilder::with_new_identity()
 //!         .with_async_std()
 //!         .with_tcp()
 //!         .with_tls()?
 //!         .with_behaviour(|_| Behaviour::default())?
 //!         .build();
-//!
-//!     println!("Local peer id: {}", swarm.local_peer_id());
-=======
-//!     env_logger::init();
-//!     let local_key = identity::Keypair::generate_ed25519();
-//!     let local_peer_id = PeerId::from(local_key.public());
-//!
-//!     let transport = libp2p::development_transport(local_key).await?;
-//!
-//!     let behaviour = ping::Behaviour::default();
-//!
-//!     let mut swarm = SwarmBuilder::with_async_std_executor(transport, behaviour, local_peer_id)
-//!         .idle_connection_timeout(Duration::from_secs(30)) // Allows us to observe pings for 30 seconds.
-//!         .build();
->>>>>>> 38ea7ad4
 //!
 //!     // Tell the swarm to listen on all interfaces and a random, OS-assigned
 //!     // port.
@@ -334,28 +281,12 @@
 //!
 //! #[async_std::main]
 //! async fn main() -> Result<(), Box<dyn Error>> {
-<<<<<<< HEAD
 //!     let mut swarm = libp2p::SwarmBuilder::with_new_identity()
 //!         .with_async_std()
 //!         .with_tcp()
 //!         .with_tls()?
 //!         .with_behaviour(|_| Behaviour::default())?
 //!         .build();
-//!
-//!     println!("Local peer id: {}", swarm.local_peer_id());
-=======
-//!     env_logger::init();
-//!     let local_key = identity::Keypair::generate_ed25519();
-//!     let local_peer_id = PeerId::from(local_key.public());
-//!
-//!     let transport = libp2p::development_transport(local_key).await?;
-//!
-//!     let behaviour = ping::Behaviour::default();
-//!
-//!     let mut swarm = SwarmBuilder::with_async_std_executor(transport, behaviour, local_peer_id)
-//!         .idle_connection_timeout(Duration::from_secs(30)) // Allows us to observe pings for 30 seconds.
-//!         .build();
->>>>>>> 38ea7ad4
 //!
 //!     // Tell the swarm to listen on all interfaces and a random, OS-assigned
 //!     // port.
