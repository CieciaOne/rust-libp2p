--- conflicted
+++ resolved
@@ -255,10 +255,6 @@
 //! remote peer.
 //!
 //! ```rust
-<<<<<<< HEAD
-=======
-//! use libp2p::swarm::NetworkBehaviour;
->>>>>>> c6e2222a
 //! use libp2p::{identity, ping, Multiaddr, PeerId};
 //! use std::error::Error;
 //! use std::time::Duration;
