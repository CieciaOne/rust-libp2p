--- conflicted
+++ resolved
@@ -1,18 +1,15 @@
 ## 0.52.4 - unreleased
 
-<<<<<<< HEAD
+- Introduce `libp2p::websocket_websys` module behind `websocket-websys` feature flag.
+  This supersedes the existing `libp2p::wasm_ext` module which is now deprecated.
+  See [PR 3679].
+
 - Introduce a new `libp2p::SwarmBuilder` in favor of the now deprecated `libp2p::swarm::SwarmBuilder`.
   See `libp2p::SwarmBuilder` docs on how to use the new builder.
   Also see [PR 4120].
 
+[PR 3679]: https://github.com/libp2p/rust-libp2p/pull/3679
 [PR 4120]: https://github.com/libp2p/rust-libp2p/pull/4120
-=======
-- Introduce `libp2p::websocket_websys` module behind `websocket-websys` feature flag.
-  This supersedes the existing `libp2p::wasm_ext` module which is now deprecated.
-  See [PR 3679].
-
-[PR 3679]: https://github.com/libp2p/rust-libp2p/pull/3679
->>>>>>> 19c5cf22
 
 ## 0.52.3
 
