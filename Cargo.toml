--- conflicted
+++ resolved
@@ -90,17 +90,6 @@
 libp2p-ping = { version = "0.38.0", path = "protocols/ping", optional = true }
 libp2p-plaintext = { version = "0.34.0", path = "transports/plaintext", optional = true }
 libp2p-pnet = { version = "0.22.0", path = "transports/pnet", optional = true }
-<<<<<<< HEAD
-libp2p-relay = { version = "0.9.1", path = "protocols/relay", optional = true }
-libp2p-rendezvous = { version = "0.6.0", path = "protocols/rendezvous", optional = true }
-libp2p-request-response = { version = "0.18.0", path = "protocols/request-response", optional = true }
-libp2p-swarm = { version = "0.36.1", path = "swarm" }
-libp2p-swarm-derive = { version = "0.27.0", path = "swarm-derive" }
-libp2p-uds = { version = "0.32.0", path = "transports/uds", optional = true }
-libp2p-wasm-ext = { version = "0.33.0", path = "transports/wasm-ext", default-features = false, optional = true }
-libp2p-yamux = { version = "0.37.0", path = "muxers/yamux", optional = true }
-libp2p-webrtc = { version = "0.1.0", path = "transports/webrtc", optional = true }
-=======
 libp2p-relay = { version = "0.11.0", path = "protocols/relay", optional = true }
 libp2p-rendezvous = { version = "0.8.0", path = "protocols/rendezvous", optional = true }
 libp2p-request-response = { version = "0.20.0", path = "protocols/request-response", optional = true }
@@ -108,8 +97,8 @@
 libp2p-swarm-derive = { version = "0.28.0", path = "swarm-derive" }
 libp2p-uds = { version = "0.33.0", path = "transports/uds", optional = true }
 libp2p-wasm-ext = { version = "0.34.0", path = "transports/wasm-ext", default-features = false, optional = true }
+libp2p-webrtc = { version = "0.1.0", path = "transports/webrtc", optional = true }
 libp2p-yamux = { version = "0.38.0", path = "muxers/yamux", optional = true }
->>>>>>> d0da3a09
 multiaddr = { version = "0.14.0" }
 parking_lot = "0.12.0"
 pin-project = "1.0.0"
