[package]
name = "libp2p-rendezvous"
edition = "2021"
rust-version = { workspace = true }
description = "Rendezvous protocol for libp2p"
version = "0.13.1"
authors = ["The COMIT guys <hello@comit.network>"]
license = "MIT"
repository = "https://github.com/libp2p/rust-libp2p"
keywords = ["peer-to-peer", "libp2p", "networking"]
categories = ["network-programming", "asynchronous"]

[dependencies]
asynchronous-codec = "0.6"
async-trait = "0.1"
bimap = "0.6.3"
futures = { version = "0.3", default-features = false, features = ["std"] }
futures-timer = "3.0.2"
instant = "0.1.12"
libp2p-core = { workspace = true }
libp2p-swarm = { workspace = true }
libp2p-identity = { workspace = true }
libp2p-request-response = { workspace = true }
quick-protobuf = "0.8"
quick-protobuf-codec = { workspace = true }
rand = "0.8"
thiserror = "1"
tracing = "0.1.37"
void = "1"

[dev-dependencies]
libp2p-swarm = { workspace = true, features = ["macros", "tokio"] }
libp2p-noise = { workspace = true }
libp2p-ping = { workspace = true }
libp2p-identify = { workspace = true }
libp2p-swarm-test = { path = "../../swarm-test" }
libp2p-tcp = { workspace = true, features = ["tokio"] }
libp2p-yamux = { workspace = true }
rand = "0.8"
<<<<<<< HEAD
tokio = { version = "1.32", features = [ "rt-multi-thread", "time", "macros", "sync", "process", "fs", "net" ] }
tracing-subscriber = { version = "0.3", features = ["env-filter"] }
=======
tokio = { version = "1.33", features = [ "rt-multi-thread", "time", "macros", "sync", "process", "fs", "net" ] }
libp2p-swarm-test = { path = "../../swarm-test" }
>>>>>>> 09f8cb4d

# Passing arguments to the docsrs builder in order to properly document cfg's.
# More information: https://docs.rs/about/builds#cross-compiling
[package.metadata.docs.rs]
all-features = true
rustdoc-args = ["--cfg", "docsrs"]
rustc-args = ["--cfg", "docsrs"]

[lints]
workspace = true<|MERGE_RESOLUTION|>--- conflicted
+++ resolved
@@ -37,13 +37,8 @@
 libp2p-tcp = { workspace = true, features = ["tokio"] }
 libp2p-yamux = { workspace = true }
 rand = "0.8"
-<<<<<<< HEAD
-tokio = { version = "1.32", features = [ "rt-multi-thread", "time", "macros", "sync", "process", "fs", "net" ] }
+tokio = { version = "1.33", features = [ "rt-multi-thread", "time", "macros", "sync", "process", "fs", "net" ] }
 tracing-subscriber = { version = "0.3", features = ["env-filter"] }
-=======
-tokio = { version = "1.33", features = [ "rt-multi-thread", "time", "macros", "sync", "process", "fs", "net" ] }
-libp2p-swarm-test = { path = "../../swarm-test" }
->>>>>>> 09f8cb4d
 
 # Passing arguments to the docsrs builder in order to properly document cfg's.
 # More information: https://docs.rs/about/builds#cross-compiling
