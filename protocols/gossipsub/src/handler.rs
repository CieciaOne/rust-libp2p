--- conflicted
+++ resolved
@@ -431,17 +431,6 @@
                     return KeepAlive::Yes;
                 }
 
-<<<<<<< HEAD
-                if let Some(
-                    OutboundSubstreamState::PendingSend(_, _)
-                    | OutboundSubstreamState::PendingFlush(_),
-                ) = handler.outbound_substream
-                {
-                    return KeepAlive::Yes;
-                }
-
-=======
->>>>>>> 77b840eb
                 KeepAlive::No
             }
             Handler::Disabled(_) => KeepAlive::No,
