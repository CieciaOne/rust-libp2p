[package]
name = "libp2p-relay"
edition = "2021"
rust-version = { workspace = true }
description = "Communications relaying for libp2p"
version = "0.17.0"
authors = ["Parity Technologies <admin@parity.io>", "Max Inden <mail@max-inden.de>"]
license = "MIT"
repository = "https://github.com/libp2p/rust-libp2p"
keywords = ["peer-to-peer", "libp2p", "networking"]
categories = ["network-programming", "asynchronous"]

[dependencies]
asynchronous-codec = "0.6"
bytes = "1"
either = "1.9.0"
futures = "0.3.29"
futures-timer = "3"
futures-bounded = { workspace = true }
instant = "0.1.12"
libp2p-core = { workspace = true }
libp2p-swarm = { workspace = true }
libp2p-identity = { workspace = true }
quick-protobuf = "0.8"
quick-protobuf-codec = { workspace = true }
rand = "0.8.4"
static_assertions = "1"
thiserror = "1.0"
tracing = "0.1.37"
void = "1"

[dev-dependencies]
libp2p-identity = { workspace = true, features = ["rand"] }
libp2p-ping = { workspace = true }
libp2p-plaintext = { workspace = true }
libp2p-swarm = { workspace = true, features = ["macros", "async-std"] }
libp2p-yamux = { workspace = true }
quickcheck = { workspace = true }
<<<<<<< HEAD
tracing-subscriber = { version = "0.3", features = ["env-filter"] }
=======
libp2p-swarm-test = { workspace = true }
>>>>>>> 823d0b2b

# Passing arguments to the docsrs builder in order to properly document cfg's.
# More information: https://docs.rs/about/builds#cross-compiling
[package.metadata.docs.rs]
all-features = true
rustdoc-args = ["--cfg", "docsrs"]
rustc-args = ["--cfg", "docsrs"]

[lints]
workspace = true<|MERGE_RESOLUTION|>--- conflicted
+++ resolved
@@ -34,13 +34,11 @@
 libp2p-ping = { workspace = true }
 libp2p-plaintext = { workspace = true }
 libp2p-swarm = { workspace = true, features = ["macros", "async-std"] }
+libp2p-swarm-test = { workspace = true }
 libp2p-yamux = { workspace = true }
 quickcheck = { workspace = true }
-<<<<<<< HEAD
 tracing-subscriber = { version = "0.3", features = ["env-filter"] }
-=======
-libp2p-swarm-test = { workspace = true }
->>>>>>> 823d0b2b
+
 
 # Passing arguments to the docsrs builder in order to properly document cfg's.
 # More information: https://docs.rs/about/builds#cross-compiling
