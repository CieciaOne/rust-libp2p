// Copyright 2018 Parity Technologies (UK) Ltd.
//
// Permission is hereby granted, free of charge, to any person obtaining a
// copy of this software and associated documentation files (the "Software"),
// to deal in the Software without restriction, including without limitation
// the rights to use, copy, modify, merge, publish, distribute, sublicense,
// and/or sell copies of the Software, and to permit persons to whom the
// Software is furnished to do so, subject to the following conditions:
//
// The above copyright notice and this permission notice shall be included in
// all copies or substantial portions of the Software.
//
// THE SOFTWARE IS PROVIDED "AS IS", WITHOUT WARRANTY OF ANY KIND, EXPRESS
// OR IMPLIED, INCLUDING BUT NOT LIMITED TO THE WARRANTIES OF MERCHANTABILITY,
// FITNESS FOR A PARTICULAR PURPOSE AND NONINFRINGEMENT. IN NO EVENT SHALL THE
// AUTHORS OR COPYRIGHT HOLDERS BE LIABLE FOR ANY CLAIM, DAMAGES OR OTHER
// LIABILITY, WHETHER IN AN ACTION OF CONTRACT, TORT OR OTHERWISE, ARISING
// FROM, OUT OF OR IN CONNECTION WITH THE SOFTWARE OR THE USE OR OTHER
// DEALINGS IN THE SOFTWARE.

use crate::proto;
use asynchronous_codec::{FramedRead, FramedWrite};
use futures::{future::BoxFuture, prelude::*};
use libp2p_core::{
    multiaddr,
    upgrade::{InboundUpgrade, OutboundUpgrade, UpgradeInfo},
    Multiaddr,
};
use libp2p_identity as identity;
use libp2p_identity::PublicKey;
use libp2p_swarm::StreamProtocol;
use std::convert::TryFrom;
use std::{io, iter, pin::Pin};
use thiserror::Error;
use void::Void;

const MAX_MESSAGE_SIZE_BYTES: usize = 4096;

pub const PROTOCOL_NAME: StreamProtocol = StreamProtocol::new("/ipfs/id/1.0.0");

pub const PUSH_PROTOCOL_NAME: StreamProtocol = StreamProtocol::new("/ipfs/id/push/1.0.0");

/// Substream upgrade protocol for `/ipfs/id/1.0.0`.
#[derive(Debug, Clone)]
pub struct Identify;

/// Substream upgrade protocol for `/ipfs/id/push/1.0.0`.
#[derive(Debug, Clone)]
pub struct Push<T>(T);
pub struct InboundPush();
pub struct OutboundPush(Info);

impl Push<InboundPush> {
    pub fn inbound() -> Self {
        Push(InboundPush())
    }
}

impl Push<OutboundPush> {
    pub fn outbound(info: Info) -> Self {
        Push(OutboundPush(info))
    }
}

/// Identify information of a peer sent in protocol messages.
#[derive(Debug, Clone)]
pub struct Info {
    /// The public key of the local peer.
    pub public_key: PublicKey,
    /// Application-specific version of the protocol family used by the peer,
    /// e.g. `ipfs/1.0.0` or `polkadot/1.0.0`.
    pub protocol_version: String,
    /// Name and version of the peer, similar to the `User-Agent` header in
    /// the HTTP protocol.
    pub agent_version: String,
    /// The addresses that the peer is listening on.
    pub listen_addrs: Vec<Multiaddr>,
    /// The list of protocols supported by the peer, e.g. `/ipfs/ping/1.0.0`.
    pub protocols: Vec<StreamProtocol>,
    /// Address observed by or for the remote.
    pub observed_addr: Multiaddr,
}

impl Info {
    pub fn merge(&mut self, info: PushInfo) {
        if let Some(public_key) = info.public_key {
            self.public_key = public_key;
        }
        if let Some(protocol_version) = info.protocol_version {
            self.protocol_version = protocol_version;
        }
        if let Some(agent_version) = info.agent_version {
            self.agent_version = agent_version;
        }
        if !info.listen_addrs.is_empty() {
            self.listen_addrs = info.listen_addrs;
        }
        if !info.protocols.is_empty() {
            self.protocols = info.protocols;
        }
        if let Some(observed_addr) = info.observed_addr {
            self.observed_addr = observed_addr;
        }
    }
}

/// Identify push information of a peer sent in protocol messages.
/// Note that missing fields should be ignored, as peers may choose to send partial updates containing only the fields whose values have changed.
#[derive(Debug, Clone)]
pub struct PushInfo {
    pub public_key: Option<PublicKey>,
    pub protocol_version: Option<String>,
    pub agent_version: Option<String>,
    pub listen_addrs: Vec<Multiaddr>,
    pub protocols: Vec<StreamProtocol>,
    pub observed_addr: Option<Multiaddr>,
}

impl UpgradeInfo for Identify {
    type Info = StreamProtocol;
    type InfoIter = iter::Once<Self::Info>;

    fn protocol_info(&self) -> Self::InfoIter {
        iter::once(PROTOCOL_NAME)
    }
}

impl<C> InboundUpgrade<C> for Identify {
    type Output = C;
    type Error = UpgradeError;
    type Future = future::Ready<Result<Self::Output, UpgradeError>>;

    fn upgrade_inbound(self, socket: C, _: Self::Info) -> Self::Future {
        future::ok(socket)
    }
}

impl<C> OutboundUpgrade<C> for Identify
where
    C: AsyncRead + AsyncWrite + Unpin + Send + 'static,
{
    type Output = Info;
    type Error = UpgradeError;
    type Future = Pin<Box<dyn Future<Output = Result<Self::Output, Self::Error>> + Send>>;

    fn upgrade_outbound(self, socket: C, _: Self::Info) -> Self::Future {
        recv_identify(socket).boxed()
    }
}

impl<T> UpgradeInfo for Push<T> {
    type Info = StreamProtocol;
    type InfoIter = iter::Once<Self::Info>;

    fn protocol_info(&self) -> Self::InfoIter {
        iter::once(PUSH_PROTOCOL_NAME)
    }
}

impl<C> InboundUpgrade<C> for Push<InboundPush>
where
    C: AsyncRead + AsyncWrite + Unpin + Send + 'static,
{
    type Output = BoxFuture<'static, Result<PushInfo, UpgradeError>>;
    type Error = Void;
    type Future = future::Ready<Result<Self::Output, Self::Error>>;

    fn upgrade_inbound(self, socket: C, _: Self::Info) -> Self::Future {
        // Lazily upgrade stream, thus allowing upgrade to happen within identify's handler.
        future::ok(recv_push(socket).boxed())
    }
}

impl<C> OutboundUpgrade<C> for Push<OutboundPush>
where
    C: AsyncWrite + Unpin + Send + 'static,
{
    type Output = ();
    type Error = UpgradeError;
    type Future = Pin<Box<dyn Future<Output = Result<Self::Output, Self::Error>> + Send>>;

    fn upgrade_outbound(self, socket: C, _: Self::Info) -> Self::Future {
        send(socket, self.0 .0).boxed()
    }
}

pub(crate) async fn send<T>(io: T, info: Info) -> Result<(), UpgradeError>
where
    T: AsyncWrite + Unpin,
{
    tracing::trace!("Sending: {:?}", info);

    let listen_addrs = info
        .listen_addrs
        .into_iter()
        .map(|addr| addr.to_vec())
        .collect();

    let pubkey_bytes = info.public_key.encode_protobuf();

    let message = proto::Identify {
        agentVersion: Some(info.agent_version),
        protocolVersion: Some(info.protocol_version),
        publicKey: Some(pubkey_bytes),
        listenAddrs: listen_addrs,
        observedAddr: Some(info.observed_addr.to_vec()),
        protocols: info.protocols.into_iter().map(|p| p.to_string()).collect(),
    };

    let mut framed_io = FramedWrite::new(
        io,
        quick_protobuf_codec::Codec::<proto::Identify>::new(MAX_MESSAGE_SIZE_BYTES),
    );

    framed_io.send(message).await?;
    framed_io.close().await?;

    Ok(())
}

async fn recv_push<T>(socket: T) -> Result<PushInfo, UpgradeError>
where
    T: AsyncRead + AsyncWrite + Unpin,
{
    let info = recv(socket).await?.try_into()?;

    trace!("Received {:?}", info);

    Ok(info)
}

async fn recv_identify<T>(socket: T) -> Result<Info, UpgradeError>
where
    T: AsyncRead + AsyncWrite + Unpin,
{
    let info = recv(socket).await?.try_into()?;

    trace!("Received {:?}", info);

    Ok(info)
}

async fn recv<T>(socket: T) -> Result<proto::Identify, UpgradeError>
where
    T: AsyncRead + AsyncWrite + Unpin,
{
    // Even though we won't write to the stream anymore we don't close it here.
    // The reason for this is that the `close` call on some transport's require the
    // remote's ACK, but it could be that the remote already dropped the stream
    // after finishing their write.

    let info = FramedRead::new(
        socket,
        quick_protobuf_codec::Codec::<proto::Identify>::new(MAX_MESSAGE_SIZE_BYTES),
    )
    .next()
    .await
<<<<<<< HEAD
    .ok_or(UpgradeError::StreamClosed)??
    .try_into()?;

    tracing::trace!("Received: {:?}", info);
=======
    .ok_or(UpgradeError::StreamClosed)??;
>>>>>>> ad45d23d

    Ok(info)
}

fn parse_listen_addrs(listen_addrs: Vec<Vec<u8>>) -> Vec<Multiaddr> {
    listen_addrs
        .into_iter()
        .filter_map(|bytes| match Multiaddr::try_from(bytes) {
            Ok(a) => Some(a),
            Err(e) => {
                debug!("Unable to parse multiaddr: {e:?}");
                None
            }
        })
        .collect()
}

fn parse_protocols(protocols: Vec<String>) -> Vec<StreamProtocol> {
    protocols
        .into_iter()
        .filter_map(|p| match StreamProtocol::try_from_owned(p) {
            Ok(p) => Some(p),
            Err(e) => {
                debug!("Received invalid protocol from peer: {e}");
                None
            }
        })
        .collect()
}

fn parse_public_key(public_key: Option<Vec<u8>>) -> Option<PublicKey> {
    public_key.and_then(|key| match PublicKey::try_decode_protobuf(&key) {
        Ok(k) => Some(k),
        Err(e) => {
            debug!("Unable to decode public key: {e:?}");
            None
        }
    })
}

<<<<<<< HEAD
        let listen_addrs = {
            let mut addrs = Vec::new();
            for addr in msg.listenAddrs.into_iter() {
                match parse_multiaddr(addr) {
                    Ok(a) => addrs.push(a),
                    Err(e) => {
                        tracing::debug!("Unable to parse multiaddr: {e:?}");
                    }
                }
            }
            addrs
        };
=======
fn parse_observed_addr(observed_addr: Option<Vec<u8>>) -> Option<Multiaddr> {
    observed_addr.and_then(|bytes| match Multiaddr::try_from(bytes) {
        Ok(a) => Some(a),
        Err(e) => {
            debug!("Unable to parse observed multiaddr: {e:?}");
            None
        }
    })
}
>>>>>>> ad45d23d

impl TryFrom<proto::Identify> for Info {
    type Error = UpgradeError;

<<<<<<< HEAD
        let observed_addr = match parse_multiaddr(msg.observedAddr.unwrap_or_default()) {
            Ok(a) => a,
            Err(e) => {
                tracing::debug!("Unable to parse multiaddr: {e:?}");
                Multiaddr::empty()
=======
    fn try_from(msg: proto::Identify) -> Result<Self, Self::Error> {
        let public_key = {
            match parse_public_key(msg.publicKey) {
                Some(key) => key,
                // This will always produce a DecodingError if the public key is missing.
                None => PublicKey::try_decode_protobuf(Default::default())?,
>>>>>>> ad45d23d
            }
        };

        let info = Info {
            public_key,
            protocol_version: msg.protocolVersion.unwrap_or_default(),
            agent_version: msg.agentVersion.unwrap_or_default(),
<<<<<<< HEAD
            listen_addrs,
            protocols: msg
                .protocols
                .into_iter()
                .filter_map(|p| match StreamProtocol::try_from_owned(p) {
                    Ok(p) => Some(p),
                    Err(e) => {
                        tracing::debug!("Received invalid protocol from peer: {e}");
                        None
                    }
                })
                .collect(),
            observed_addr,
=======
            listen_addrs: parse_listen_addrs(msg.listenAddrs),
            protocols: parse_protocols(msg.protocols),
            observed_addr: parse_observed_addr(msg.observedAddr).unwrap_or(Multiaddr::empty()),
        };

        Ok(info)
    }
}

impl TryFrom<proto::Identify> for PushInfo {
    type Error = UpgradeError;

    fn try_from(msg: proto::Identify) -> Result<Self, Self::Error> {
        let info = PushInfo {
            public_key: parse_public_key(msg.publicKey),
            protocol_version: msg.protocolVersion,
            agent_version: msg.agentVersion,
            listen_addrs: parse_listen_addrs(msg.listenAddrs),
            protocols: parse_protocols(msg.protocols),
            observed_addr: parse_observed_addr(msg.observedAddr),
>>>>>>> ad45d23d
        };

        Ok(info)
    }
}

#[derive(Debug, Error)]
pub enum UpgradeError {
    #[error(transparent)]
    Codec(#[from] quick_protobuf_codec::Error),
    #[error("I/O interaction failed")]
    Io(#[from] io::Error),
    #[error("Stream closed")]
    StreamClosed,
    #[error("Failed decoding multiaddr")]
    Multiaddr(#[from] multiaddr::Error),
    #[error("Failed decoding public key")]
    PublicKey(#[from] identity::DecodingError),
}

#[cfg(test)]
mod tests {
    use super::*;
    use libp2p_identity as identity;

    #[test]
    fn skip_invalid_multiaddr() {
        let valid_multiaddr: Multiaddr = "/ip6/2001:db8::/tcp/1234".parse().unwrap();
        let valid_multiaddr_bytes = valid_multiaddr.to_vec();

        let invalid_multiaddr = {
            let a = vec![255; 8];
            assert!(Multiaddr::try_from(a.clone()).is_err());
            a
        };

        let payload = proto::Identify {
            agentVersion: None,
            listenAddrs: vec![valid_multiaddr_bytes, invalid_multiaddr],
            observedAddr: None,
            protocolVersion: None,
            protocols: vec![],
            publicKey: Some(
                identity::Keypair::generate_ed25519()
                    .public()
                    .encode_protobuf(),
            ),
        };

        let info = PushInfo::try_from(payload).expect("not to fail");

        assert_eq!(info.listen_addrs, vec![valid_multiaddr])
    }
}<|MERGE_RESOLUTION|>--- conflicted
+++ resolved
@@ -224,7 +224,7 @@
 {
     let info = recv(socket).await?.try_into()?;
 
-    trace!("Received {:?}", info);
+    tracing::trace!(?info, "Received");
 
     Ok(info)
 }
@@ -235,7 +235,7 @@
 {
     let info = recv(socket).await?.try_into()?;
 
-    trace!("Received {:?}", info);
+    tracing::trace!(?info, "Received");
 
     Ok(info)
 }
@@ -255,14 +255,7 @@
     )
     .next()
     .await
-<<<<<<< HEAD
-    .ok_or(UpgradeError::StreamClosed)??
-    .try_into()?;
-
-    tracing::trace!("Received: {:?}", info);
-=======
     .ok_or(UpgradeError::StreamClosed)??;
->>>>>>> ad45d23d
 
     Ok(info)
 }
@@ -273,7 +266,7 @@
         .filter_map(|bytes| match Multiaddr::try_from(bytes) {
             Ok(a) => Some(a),
             Err(e) => {
-                debug!("Unable to parse multiaddr: {e:?}");
+                tracing::debug!("Unable to parse multiaddr: {e:?}");
                 None
             }
         })
@@ -286,7 +279,7 @@
         .filter_map(|p| match StreamProtocol::try_from_owned(p) {
             Ok(p) => Some(p),
             Err(e) => {
-                debug!("Received invalid protocol from peer: {e}");
+                tracing::debug!("Received invalid protocol from peer: {e}");
                 None
             }
         })
@@ -297,54 +290,31 @@
     public_key.and_then(|key| match PublicKey::try_decode_protobuf(&key) {
         Ok(k) => Some(k),
         Err(e) => {
-            debug!("Unable to decode public key: {e:?}");
+            tracing::debug!("Unable to decode public key: {e:?}");
             None
         }
     })
 }
 
-<<<<<<< HEAD
-        let listen_addrs = {
-            let mut addrs = Vec::new();
-            for addr in msg.listenAddrs.into_iter() {
-                match parse_multiaddr(addr) {
-                    Ok(a) => addrs.push(a),
-                    Err(e) => {
-                        tracing::debug!("Unable to parse multiaddr: {e:?}");
-                    }
-                }
-            }
-            addrs
-        };
-=======
 fn parse_observed_addr(observed_addr: Option<Vec<u8>>) -> Option<Multiaddr> {
     observed_addr.and_then(|bytes| match Multiaddr::try_from(bytes) {
         Ok(a) => Some(a),
         Err(e) => {
-            debug!("Unable to parse observed multiaddr: {e:?}");
+            tracing::debug!("Unable to parse observed multiaddr: {e:?}");
             None
         }
     })
 }
->>>>>>> ad45d23d
 
 impl TryFrom<proto::Identify> for Info {
     type Error = UpgradeError;
 
-<<<<<<< HEAD
-        let observed_addr = match parse_multiaddr(msg.observedAddr.unwrap_or_default()) {
-            Ok(a) => a,
-            Err(e) => {
-                tracing::debug!("Unable to parse multiaddr: {e:?}");
-                Multiaddr::empty()
-=======
     fn try_from(msg: proto::Identify) -> Result<Self, Self::Error> {
         let public_key = {
             match parse_public_key(msg.publicKey) {
                 Some(key) => key,
                 // This will always produce a DecodingError if the public key is missing.
                 None => PublicKey::try_decode_protobuf(Default::default())?,
->>>>>>> ad45d23d
             }
         };
 
@@ -352,21 +322,6 @@
             public_key,
             protocol_version: msg.protocolVersion.unwrap_or_default(),
             agent_version: msg.agentVersion.unwrap_or_default(),
-<<<<<<< HEAD
-            listen_addrs,
-            protocols: msg
-                .protocols
-                .into_iter()
-                .filter_map(|p| match StreamProtocol::try_from_owned(p) {
-                    Ok(p) => Some(p),
-                    Err(e) => {
-                        tracing::debug!("Received invalid protocol from peer: {e}");
-                        None
-                    }
-                })
-                .collect(),
-            observed_addr,
-=======
             listen_addrs: parse_listen_addrs(msg.listenAddrs),
             protocols: parse_protocols(msg.protocols),
             observed_addr: parse_observed_addr(msg.observedAddr).unwrap_or(Multiaddr::empty()),
@@ -387,7 +342,6 @@
             listen_addrs: parse_listen_addrs(msg.listenAddrs),
             protocols: parse_protocols(msg.protocols),
             observed_addr: parse_observed_addr(msg.observedAddr),
->>>>>>> ad45d23d
         };
 
         Ok(info)
