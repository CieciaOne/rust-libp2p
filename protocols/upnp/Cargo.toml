[package]
name = "libp2p-upnp"
edition = "2021"
rust-version = "1.60.0"
description = "UPnP support for libp2p transports"
version = "0.1.1"
license = "MIT"
repository = "https://github.com/libp2p/rust-libp2p"
keywords = ["peer-to-peer", "libp2p", "networking"]
categories = ["network-programming", "asynchronous"]
publish = true

[dependencies]
futures = "0.3.28"
futures-timer = "3.0.2"
igd-next = "0.14.2"
libp2p-core = { workspace = true }
libp2p-swarm = { workspace = true }
<<<<<<< HEAD
tokio = { version = "1.29", default-features = false, features = ["rt"], optional = true }
tracing = "0.1.37"
void = "1.0.2"
=======
log = "0.4.19"
void = "1.0.2"
tokio = { version = "1.33", default-features = false, features = ["rt"], optional = true }
>>>>>>> 09f8cb4d

[features]
tokio = ["igd-next/aio_tokio", "dep:tokio"]

[lints]
workspace = true

# Passing arguments to the docsrs builder in order to properly document cfg's.
# More information: https://docs.rs/about/builds#cross-compiling
[package.metadata.docs.rs]
all-features = true
rustdoc-args = ["--cfg", "docsrs"]
rustc-args = ["--cfg", "docsrs"]<|MERGE_RESOLUTION|>--- conflicted
+++ resolved
@@ -16,15 +16,9 @@
 igd-next = "0.14.2"
 libp2p-core = { workspace = true }
 libp2p-swarm = { workspace = true }
-<<<<<<< HEAD
-tokio = { version = "1.29", default-features = false, features = ["rt"], optional = true }
+tokio = { version = "1.33", default-features = false, features = ["rt"], optional = true }
 tracing = "0.1.37"
 void = "1.0.2"
-=======
-log = "0.4.19"
-void = "1.0.2"
-tokio = { version = "1.33", default-features = false, features = ["rt"], optional = true }
->>>>>>> 09f8cb4d
 
 [features]
 tokio = ["igd-next/aio_tokio", "dep:tokio"]
