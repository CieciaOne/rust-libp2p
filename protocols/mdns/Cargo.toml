[package]
name = "libp2p-mdns"
edition = "2021"
rust-version = { workspace = true }
version = "0.44.0"
description = "Implementation of the libp2p mDNS discovery method"
authors = ["Parity Technologies <admin@parity.io>"]
license = "MIT"
repository = "https://github.com/libp2p/rust-libp2p"
keywords = ["peer-to-peer", "libp2p", "networking"]
categories = ["network-programming", "asynchronous"]

[dependencies]
async-io  = { version = "1.13.0", optional = true }
data-encoding = "2.4.0"
futures = "0.3.28"
if-watch = "3.1.0"
libp2p-core = { workspace = true }
libp2p-swarm = { workspace = true }
libp2p-identity = { workspace = true }
rand = "0.8.3"
smallvec = "1.11.1"
socket2 = { version = "0.5.4", features = ["all"] }
<<<<<<< HEAD
tokio = { version = "1.32", default-features = false, features = ["net", "time"], optional = true}
tracing = "0.1.37"
=======
tokio = { version = "1.33", default-features = false, features = ["net", "time"], optional = true}
>>>>>>> 09f8cb4d
trust-dns-proto = { version = "0.23.0", default-features = false, features = ["mdns"] }
void = "1.0.2"

[features]
tokio = ["dep:tokio", "if-watch/tokio"]
async-io = ["dep:async-io", "if-watch/smol"]

[dev-dependencies]
async-std = { version = "1.9.0", features = ["attributes"] }
libp2p-noise = { workspace = true }
libp2p-swarm = { workspace = true, features = ["tokio", "async-std"] }
libp2p-tcp = { workspace = true, features = ["tokio", "async-io"] }
libp2p-yamux = { workspace = true }
tokio = { version = "1.33", default-features = false, features = ["macros", "rt", "rt-multi-thread", "time"] }
libp2p-swarm-test = { path = "../../swarm-test" }
tracing-subscriber = { version = "0.3", features = ["env-filter"] }

[[test]]
name = "use-async-std"
required-features = ["async-io"]

[[test]]
name = "use-tokio"
required-features = ["tokio"]


# Passing arguments to the docsrs builder in order to properly document cfg's.
# More information: https://docs.rs/about/builds#cross-compiling
[package.metadata.docs.rs]
all-features = true
rustdoc-args = ["--cfg", "docsrs"]
rustc-args = ["--cfg", "docsrs"]

[lints]
workspace = true<|MERGE_RESOLUTION|>--- conflicted
+++ resolved
@@ -21,12 +21,8 @@
 rand = "0.8.3"
 smallvec = "1.11.1"
 socket2 = { version = "0.5.4", features = ["all"] }
-<<<<<<< HEAD
-tokio = { version = "1.32", default-features = false, features = ["net", "time"], optional = true}
+tokio = { version = "1.33", default-features = false, features = ["net", "time"], optional = true}
 tracing = "0.1.37"
-=======
-tokio = { version = "1.33", default-features = false, features = ["net", "time"], optional = true}
->>>>>>> 09f8cb4d
 trust-dns-proto = { version = "0.23.0", default-features = false, features = ["mdns"] }
 void = "1.0.2"
 
