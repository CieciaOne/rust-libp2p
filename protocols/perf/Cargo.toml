--- conflicted
+++ resolved
@@ -12,14 +12,8 @@
 
 [dependencies]
 anyhow = "1"
-<<<<<<< HEAD
 clap = { version = "4.4.6", features = ["derive"] }
-futures = "0.3.28"
-=======
-clap = { version = "4.4.7", features = ["derive"] }
-env_logger = "0.10.0"
 futures = "0.3.29"
->>>>>>> 1ce9fe0f
 futures-bounded = { workspace = true }
 futures-timer = "3.0"
 instant = "0.1.12"
