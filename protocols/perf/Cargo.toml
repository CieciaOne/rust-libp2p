[package]
name = "libp2p-perf"
edition = "2021"
rust-version = { workspace = true }
description = "libp2p perf protocol implementation"
version = "0.3.0"
authors = ["Max Inden <mail@max-inden.de>"]
license = "MIT"
repository = "https://github.com/libp2p/rust-libp2p"
keywords = ["peer-to-peer", "libp2p", "networking"]
categories = ["network-programming", "asynchronous"]

[dependencies]
anyhow = "1"
clap = { version = "4.4.6", features = ["derive"] }
futures = "0.3.28"
futures-bounded = { workspace = true }
futures-timer = "3.0"
instant = "0.1.12"
libp2p = { workspace = true, features = ["tokio", "tcp", "quic", "tls", "yamux", "dns"] }
libp2p-core = { workspace = true }
libp2p-dns = { workspace = true, features = ["tokio"] }
libp2p-identity = { workspace = true, features = ["rand"] }
libp2p-quic = { workspace = true, features = ["tokio"] }
libp2p-swarm = { workspace = true, features = ["macros", "tokio"] }
libp2p-tcp = { workspace = true, features = ["tokio"] }
libp2p-tls = { workspace = true }
libp2p-yamux = { workspace = true }
serde = { version = "1.0", features = ["derive"] }
serde_json = "1.0"
thiserror = "1.0"
<<<<<<< HEAD
tracing = "0.1.37"
tracing-subscriber = { version = "0.3", features = ["env-filter"] }
tokio = { version = "1.33.0", features = ["full"] }
=======
tokio = { version = "1.33", default-features = false, features = ["macros", "rt", "rt-multi-thread"] }
>>>>>>> 459c9d44
void = "1"

[dev-dependencies]
rand = "0.8"
libp2p-swarm-test = { path = "../../swarm-test" }

# Passing arguments to the docsrs builder in order to properly document cfg's.
# More information: https://docs.rs/about/builds#cross-compiling
[package.metadata.docs.rs]
all-features = true
rustdoc-args = ["--cfg", "docsrs"]
rustc-args = ["--cfg", "docsrs"]

[lints]
workspace = true<|MERGE_RESOLUTION|>--- conflicted
+++ resolved
@@ -29,13 +29,9 @@
 serde = { version = "1.0", features = ["derive"] }
 serde_json = "1.0"
 thiserror = "1.0"
-<<<<<<< HEAD
 tracing = "0.1.37"
 tracing-subscriber = { version = "0.3", features = ["env-filter"] }
-tokio = { version = "1.33.0", features = ["full"] }
-=======
 tokio = { version = "1.33", default-features = false, features = ["macros", "rt", "rt-multi-thread"] }
->>>>>>> 459c9d44
 void = "1"
 
 [dev-dependencies]
