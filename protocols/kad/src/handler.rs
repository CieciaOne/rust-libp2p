// Copyright 2018 Parity Technologies (UK) Ltd.
//
// Permission is hereby granted, free of charge, to any person obtaining a
// copy of this software and associated documentation files (the "Software"),
// to deal in the Software without restriction, including without limitation
// the rights to use, copy, modify, merge, publish, distribute, sublicense,
// and/or sell copies of the Software, and to permit persons to whom the
// Software is furnished to do so, subject to the following conditions:
//
// The above copyright notice and this permission notice shall be included in
// all copies or substantial portions of the Software.
//
// THE SOFTWARE IS PROVIDED "AS IS", WITHOUT WARRANTY OF ANY KIND, EXPRESS
// OR IMPLIED, INCLUDING BUT NOT LIMITED TO THE WARRANTIES OF MERCHANTABILITY,
// FITNESS FOR A PARTICULAR PURPOSE AND NONINFRINGEMENT. IN NO EVENT SHALL THE
// AUTHORS OR COPYRIGHT HOLDERS BE LIABLE FOR ANY CLAIM, DAMAGES OR OTHER
// LIABILITY, WHETHER IN AN ACTION OF CONTRACT, TORT OR OTHERWISE, ARISING
// FROM, OUT OF OR IN CONNECTION WITH THE SOFTWARE OR THE USE OR OTHER
// DEALINGS IN THE SOFTWARE.

use crate::behaviour::Mode;
use crate::protocol::{
    KadInStreamSink, KadOutStreamSink, KadPeer, KadRequestMsg, KadResponseMsg, ProtocolConfig,
};
use crate::record::{self, Record};
use crate::QueryId;
use either::Either;
use futures::prelude::*;
use futures::stream::SelectAll;
use libp2p_core::{upgrade, ConnectedPoint};
use libp2p_identity::PeerId;
use libp2p_swarm::handler::{
    ConnectionEvent, DialUpgradeError, FullyNegotiatedInbound, FullyNegotiatedOutbound,
};
use libp2p_swarm::{
<<<<<<< HEAD
    ConnectionHandler, ConnectionHandlerEvent, KeepAlive, Stream, StreamUpgradeError,
=======
    ConnectionHandler, ConnectionHandlerEvent, ConnectionId, Stream, StreamUpgradeError,
>>>>>>> 459c9d44
    SubstreamProtocol, SupportedProtocols,
};
use std::collections::VecDeque;
use std::task::Waker;
use std::{error, fmt, io, marker::PhantomData, pin::Pin, task::Context, task::Poll};

const MAX_NUM_SUBSTREAMS: usize = 32;

/// Protocol handler that manages substreams for the Kademlia protocol
/// on a single connection with a peer.
///
/// The handler will automatically open a Kademlia substream with the remote for each request we
/// make.
///
/// It also handles requests made by the remote.
pub struct Handler {
    /// Configuration of the wire protocol.
    protocol_config: ProtocolConfig,

    /// In client mode, we don't accept inbound substreams.
    mode: Mode,

    /// Next unique ID of a connection.
    next_connec_unique_id: UniqueConnecId,

    /// List of active outbound substreams with the state they are in.
    outbound_substreams: SelectAll<OutboundSubstreamState>,

    /// Number of outbound streams being upgraded right now.
    num_requested_outbound_streams: usize,

    /// List of outbound substreams that are waiting to become active next.
    /// Contains the request we want to send, and the user data if we expect an answer.
    pending_messages: VecDeque<(KadRequestMsg, Option<QueryId>)>,

    /// List of active inbound substreams with the state they are in.
    inbound_substreams: SelectAll<InboundSubstreamState>,

    /// The connected endpoint of the connection that the handler
    /// is associated with.
    endpoint: ConnectedPoint,

    /// The [`PeerId`] of the remote.
    remote_peer_id: PeerId,

    /// The current state of protocol confirmation.
    protocol_status: Option<ProtocolStatus>,

    remote_supported_protocols: SupportedProtocols,
}

/// The states of protocol confirmation that a connection
/// handler transitions through.
#[derive(Debug, Copy, Clone, PartialEq)]
struct ProtocolStatus {
    /// Whether the remote node supports one of our kademlia protocols.
    supported: bool,
    /// Whether we reported the state to the behaviour.
    reported: bool,
}

/// State of an active outbound substream.
enum OutboundSubstreamState {
    /// Waiting to send a message to the remote.
    PendingSend(KadOutStreamSink<Stream>, KadRequestMsg, Option<QueryId>),
    /// Waiting to flush the substream so that the data arrives to the remote.
    PendingFlush(KadOutStreamSink<Stream>, Option<QueryId>),
    /// Waiting for an answer back from the remote.
    // TODO: add timeout
    WaitingAnswer(KadOutStreamSink<Stream>, QueryId),
    /// An error happened on the substream and we should report the error to the user.
    ReportError(HandlerQueryErr, QueryId),
    /// The substream is being closed.
    Closing(KadOutStreamSink<Stream>),
    /// The substream is complete and will not perform any more work.
    Done,
    Poisoned,
}

/// State of an active inbound substream.
enum InboundSubstreamState {
    /// Waiting for a request from the remote.
    WaitingMessage {
        /// Whether it is the first message to be awaited on this stream.
        first: bool,
        connection_id: UniqueConnecId,
        substream: KadInStreamSink<Stream>,
    },
    /// Waiting for the behaviour to send a [`HandlerIn`] event containing the response.
    WaitingBehaviour(UniqueConnecId, KadInStreamSink<Stream>, Option<Waker>),
    /// Waiting to send an answer back to the remote.
    PendingSend(UniqueConnecId, KadInStreamSink<Stream>, KadResponseMsg),
    /// Waiting to flush an answer back to the remote.
    PendingFlush(UniqueConnecId, KadInStreamSink<Stream>),
    /// The substream is being closed.
    Closing(KadInStreamSink<Stream>),
    /// The substream was cancelled in favor of a new one.
    Cancelled,

    Poisoned {
        phantom: PhantomData<QueryId>,
    },
}

impl InboundSubstreamState {
    fn try_answer_with(
        &mut self,
        id: RequestId,
        msg: KadResponseMsg,
    ) -> Result<(), KadResponseMsg> {
        match std::mem::replace(
            self,
            InboundSubstreamState::Poisoned {
                phantom: PhantomData,
            },
        ) {
            InboundSubstreamState::WaitingBehaviour(conn_id, substream, mut waker)
                if conn_id == id.connec_unique_id =>
            {
                *self = InboundSubstreamState::PendingSend(conn_id, substream, msg);

                if let Some(waker) = waker.take() {
                    waker.wake();
                }

                Ok(())
            }
            other => {
                *self = other;

                Err(msg)
            }
        }
    }

    fn close(&mut self) {
        match std::mem::replace(
            self,
            InboundSubstreamState::Poisoned {
                phantom: PhantomData,
            },
        ) {
            InboundSubstreamState::WaitingMessage { substream, .. }
            | InboundSubstreamState::WaitingBehaviour(_, substream, _)
            | InboundSubstreamState::PendingSend(_, substream, _)
            | InboundSubstreamState::PendingFlush(_, substream)
            | InboundSubstreamState::Closing(substream) => {
                *self = InboundSubstreamState::Closing(substream);
            }
            InboundSubstreamState::Cancelled => {
                *self = InboundSubstreamState::Cancelled;
            }
            InboundSubstreamState::Poisoned { .. } => unreachable!(),
        }
    }
}

/// Event produced by the Kademlia handler.
#[derive(Debug)]
pub enum HandlerEvent {
    /// The configured protocol name has been confirmed by the peer through
    /// a successfully negotiated substream or by learning the supported protocols of the remote.
    ProtocolConfirmed { endpoint: ConnectedPoint },
    /// The configured protocol name(s) are not or no longer supported by the peer on the provided
    /// connection and it should be removed from the routing table.
    ProtocolNotSupported { endpoint: ConnectedPoint },

    /// Request for the list of nodes whose IDs are the closest to `key`. The number of nodes
    /// returned is not specified, but should be around 20.
    FindNodeReq {
        /// The key for which to locate the closest nodes.
        key: Vec<u8>,
        /// Identifier of the request. Needs to be passed back when answering.
        request_id: RequestId,
    },

    /// Response to an `HandlerIn::FindNodeReq`.
    FindNodeRes {
        /// Results of the request.
        closer_peers: Vec<KadPeer>,
        /// The user data passed to the `FindNodeReq`.
        query_id: QueryId,
    },

    /// Same as `FindNodeReq`, but should also return the entries of the local providers list for
    /// this key.
    GetProvidersReq {
        /// The key for which providers are requested.
        key: record::Key,
        /// Identifier of the request. Needs to be passed back when answering.
        request_id: RequestId,
    },

    /// Response to an `HandlerIn::GetProvidersReq`.
    GetProvidersRes {
        /// Nodes closest to the key.
        closer_peers: Vec<KadPeer>,
        /// Known providers for this key.
        provider_peers: Vec<KadPeer>,
        /// The user data passed to the `GetProvidersReq`.
        query_id: QueryId,
    },

    /// An error happened when performing a query.
    QueryError {
        /// The error that happened.
        error: HandlerQueryErr,
        /// The user data passed to the query.
        query_id: QueryId,
    },

    /// The peer announced itself as a provider of a key.
    AddProvider {
        /// The key for which the peer is a provider of the associated value.
        key: record::Key,
        /// The peer that is the provider of the value for `key`.
        provider: KadPeer,
    },

    /// Request to get a value from the dht records
    GetRecord {
        /// Key for which we should look in the dht
        key: record::Key,
        /// Identifier of the request. Needs to be passed back when answering.
        request_id: RequestId,
    },

    /// Response to a `HandlerIn::GetRecord`.
    GetRecordRes {
        /// The result is present if the key has been found
        record: Option<Record>,
        /// Nodes closest to the key.
        closer_peers: Vec<KadPeer>,
        /// The user data passed to the `GetValue`.
        query_id: QueryId,
    },

    /// Request to put a value in the dht records
    PutRecord {
        record: Record,
        /// Identifier of the request. Needs to be passed back when answering.
        request_id: RequestId,
    },

    /// Response to a request to store a record.
    PutRecordRes {
        /// The key of the stored record.
        key: record::Key,
        /// The value of the stored record.
        value: Vec<u8>,
        /// The user data passed to the `PutValue`.
        query_id: QueryId,
    },
}

/// Error that can happen when requesting an RPC query.
#[derive(Debug)]
pub enum HandlerQueryErr {
    /// Error while trying to perform the query.
    Upgrade(StreamUpgradeError<io::Error>),
    /// Received an answer that doesn't correspond to the request.
    UnexpectedMessage,
    /// I/O error in the substream.
    Io(io::Error),
}

impl fmt::Display for HandlerQueryErr {
    fn fmt(&self, f: &mut fmt::Formatter<'_>) -> fmt::Result {
        match self {
            HandlerQueryErr::Upgrade(err) => {
                write!(f, "Error while performing Kademlia query: {err}")
            }
            HandlerQueryErr::UnexpectedMessage => {
                write!(
                    f,
                    "Remote answered our Kademlia RPC query with the wrong message type"
                )
            }
            HandlerQueryErr::Io(err) => {
                write!(f, "I/O error during a Kademlia RPC query: {err}")
            }
        }
    }
}

impl error::Error for HandlerQueryErr {
    fn source(&self) -> Option<&(dyn error::Error + 'static)> {
        match self {
            HandlerQueryErr::Upgrade(err) => Some(err),
            HandlerQueryErr::UnexpectedMessage => None,
            HandlerQueryErr::Io(err) => Some(err),
        }
    }
}

impl From<StreamUpgradeError<io::Error>> for HandlerQueryErr {
    fn from(err: StreamUpgradeError<io::Error>) -> Self {
        HandlerQueryErr::Upgrade(err)
    }
}

/// Event to send to the handler.
#[derive(Debug)]
pub enum HandlerIn {
    /// Resets the (sub)stream associated with the given request ID,
    /// thus signaling an error to the remote.
    ///
    /// Explicitly resetting the (sub)stream associated with a request
    /// can be used as an alternative to letting requests simply time
    /// out on the remote peer, thus potentially avoiding some delay
    /// for the query on the remote.
    Reset(RequestId),

    /// Change the connection to the specified mode.
    ReconfigureMode { new_mode: Mode },

    /// Request for the list of nodes whose IDs are the closest to `key`. The number of nodes
    /// returned is not specified, but should be around 20.
    FindNodeReq {
        /// Identifier of the node.
        key: Vec<u8>,
        /// Custom user data. Passed back in the out event when the results arrive.
        query_id: QueryId,
    },

    /// Response to a `FindNodeReq`.
    FindNodeRes {
        /// Results of the request.
        closer_peers: Vec<KadPeer>,
        /// Identifier of the request that was made by the remote.
        ///
        /// It is a logic error to use an id of the handler of a different node.
        request_id: RequestId,
    },

    /// Same as `FindNodeReq`, but should also return the entries of the local providers list for
    /// this key.
    GetProvidersReq {
        /// Identifier being searched.
        key: record::Key,
        /// Custom user data. Passed back in the out event when the results arrive.
        query_id: QueryId,
    },

    /// Response to a `GetProvidersReq`.
    GetProvidersRes {
        /// Nodes closest to the key.
        closer_peers: Vec<KadPeer>,
        /// Known providers for this key.
        provider_peers: Vec<KadPeer>,
        /// Identifier of the request that was made by the remote.
        ///
        /// It is a logic error to use an id of the handler of a different node.
        request_id: RequestId,
    },

    /// Indicates that this provider is known for this key.
    ///
    /// The API of the handler doesn't expose any event that allows you to know whether this
    /// succeeded.
    AddProvider {
        /// Key for which we should add providers.
        key: record::Key,
        /// Known provider for this key.
        provider: KadPeer,
    },

    /// Request to retrieve a record from the DHT.
    GetRecord {
        /// The key of the record.
        key: record::Key,
        /// Custom data. Passed back in the out event when the results arrive.
        query_id: QueryId,
    },

    /// Response to a `GetRecord` request.
    GetRecordRes {
        /// The value that might have been found in our storage.
        record: Option<Record>,
        /// Nodes that are closer to the key we were searching for.
        closer_peers: Vec<KadPeer>,
        /// Identifier of the request that was made by the remote.
        request_id: RequestId,
    },

    /// Put a value into the dht records.
    PutRecord {
        record: Record,
        /// Custom data. Passed back in the out event when the results arrive.
        query_id: QueryId,
    },

    /// Response to a `PutRecord`.
    PutRecordRes {
        /// Key of the value that was put.
        key: record::Key,
        /// Value that was put.
        value: Vec<u8>,
        /// Identifier of the request that was made by the remote.
        request_id: RequestId,
    },
}

/// Unique identifier for a request. Must be passed back in order to answer a request from
/// the remote.
#[derive(Debug, PartialEq, Eq, Copy, Clone)]
pub struct RequestId {
    /// Unique identifier for an incoming connection.
    connec_unique_id: UniqueConnecId,
}

/// Unique identifier for a connection.
#[derive(Debug, Copy, Clone, PartialEq, Eq)]
struct UniqueConnecId(u64);

impl Handler {
    pub fn new(
        protocol_config: ProtocolConfig,
        endpoint: ConnectedPoint,
        remote_peer_id: PeerId,
        mode: Mode,
    ) -> Self {
        match &endpoint {
            ConnectedPoint::Dialer { .. } => {
                tracing::debug!(
                    peer=%remote_peer_id,
                    mode=%mode,
                    "New outbound connection"
                );
            }
            ConnectedPoint::Listener { .. } => {
                tracing::debug!(
                    peer=%remote_peer_id,
                    mode=%mode,
                    "New inbound connection"
                );
            }
        }

        Handler {
            protocol_config,
            mode,
            endpoint,
            remote_peer_id,
            next_connec_unique_id: UniqueConnecId(0),
            inbound_substreams: Default::default(),
            outbound_substreams: Default::default(),
            num_requested_outbound_streams: 0,
            pending_messages: Default::default(),
            protocol_status: None,
            remote_supported_protocols: Default::default(),
        }
    }

    fn on_fully_negotiated_outbound(
        &mut self,
        FullyNegotiatedOutbound { protocol, info: () }: FullyNegotiatedOutbound<
            <Self as ConnectionHandler>::OutboundProtocol,
            <Self as ConnectionHandler>::OutboundOpenInfo,
        >,
    ) {
        if let Some((msg, query_id)) = self.pending_messages.pop_front() {
            self.outbound_substreams
                .push(OutboundSubstreamState::PendingSend(protocol, msg, query_id));
        } else {
            debug_assert!(false, "Requested outbound stream without message")
        }

        self.num_requested_outbound_streams -= 1;

        if self.protocol_status.is_none() {
            // Upon the first successfully negotiated substream, we know that the
            // remote is configured with the same protocol name and we want
            // the behaviour to add this peer to the routing table, if possible.
            self.protocol_status = Some(ProtocolStatus {
                supported: true,
                reported: false,
            });
        }
    }

    fn on_fully_negotiated_inbound(
        &mut self,
        FullyNegotiatedInbound { protocol, .. }: FullyNegotiatedInbound<
            <Self as ConnectionHandler>::InboundProtocol,
            <Self as ConnectionHandler>::InboundOpenInfo,
        >,
    ) {
        // If `self.allow_listening` is false, then we produced a `DeniedUpgrade` and `protocol`
        // is a `Void`.
        let protocol = match protocol {
            future::Either::Left(p) => p,
            future::Either::Right(p) => void::unreachable(p),
        };

        if self.protocol_status.is_none() {
            // Upon the first successfully negotiated substream, we know that the
            // remote is configured with the same protocol name and we want
            // the behaviour to add this peer to the routing table, if possible.
            self.protocol_status = Some(ProtocolStatus {
                supported: true,
                reported: false,
            });
        }

        if self.inbound_substreams.len() == MAX_NUM_SUBSTREAMS {
            if let Some(s) = self.inbound_substreams.iter_mut().find(|s| {
                matches!(
                    s,
                    // An inbound substream waiting to be reused.
                    InboundSubstreamState::WaitingMessage { first: false, .. }
                )
            }) {
                *s = InboundSubstreamState::Cancelled;
                tracing::debug!(
                    peer=?self.remote_peer_id,
                    "New inbound substream to peer exceeds inbound substream limit. \
                    Removed older substream waiting to be reused."
                )
            } else {
                tracing::warn!(
                    peer=?self.remote_peer_id,
                    "New inbound substream to peer exceeds inbound substream limit. \
                     No older substream waiting to be reused. Dropping new substream."
                );
                return;
            }
        }

        let connec_unique_id = self.next_connec_unique_id;
        self.next_connec_unique_id.0 += 1;
        self.inbound_substreams
            .push(InboundSubstreamState::WaitingMessage {
                first: true,
                connection_id: connec_unique_id,
                substream: protocol,
            });
    }

    fn on_dial_upgrade_error(
        &mut self,
        DialUpgradeError {
            info: (), error, ..
        }: DialUpgradeError<
            <Self as ConnectionHandler>::OutboundOpenInfo,
            <Self as ConnectionHandler>::OutboundProtocol,
        >,
    ) {
        // TODO: cache the fact that the remote doesn't support kademlia at all, so that we don't
        //       continue trying

        if let Some((_, Some(query_id))) = self.pending_messages.pop_front() {
            self.outbound_substreams
                .push(OutboundSubstreamState::ReportError(error.into(), query_id));
        }

        self.num_requested_outbound_streams -= 1;
    }
}

impl ConnectionHandler for Handler {
    type FromBehaviour = HandlerIn;
    type ToBehaviour = HandlerEvent;
    type Error = io::Error; // TODO: better error type?
    type InboundProtocol = Either<ProtocolConfig, upgrade::DeniedUpgrade>;
    type OutboundProtocol = ProtocolConfig;
    type OutboundOpenInfo = ();
    type InboundOpenInfo = ();

    fn listen_protocol(&self) -> SubstreamProtocol<Self::InboundProtocol, Self::InboundOpenInfo> {
        match self.mode {
            Mode::Server => SubstreamProtocol::new(Either::Left(self.protocol_config.clone()), ()),
            Mode::Client => SubstreamProtocol::new(Either::Right(upgrade::DeniedUpgrade), ()),
        }
    }

    fn on_behaviour_event(&mut self, message: HandlerIn) {
        match message {
            HandlerIn::Reset(request_id) => {
                if let Some(state) = self
                    .inbound_substreams
                    .iter_mut()
                    .find(|state| match state {
                        InboundSubstreamState::WaitingBehaviour(conn_id, _, _) => {
                            conn_id == &request_id.connec_unique_id
                        }
                        _ => false,
                    })
                {
                    state.close();
                }
            }
            HandlerIn::FindNodeReq { key, query_id } => {
                let msg = KadRequestMsg::FindNode { key };
                self.pending_messages.push_back((msg, Some(query_id)));
            }
            HandlerIn::FindNodeRes {
                closer_peers,
                request_id,
            } => self.answer_pending_request(request_id, KadResponseMsg::FindNode { closer_peers }),
            HandlerIn::GetProvidersReq { key, query_id } => {
                let msg = KadRequestMsg::GetProviders { key };
                self.pending_messages.push_back((msg, Some(query_id)));
            }
            HandlerIn::GetProvidersRes {
                closer_peers,
                provider_peers,
                request_id,
            } => self.answer_pending_request(
                request_id,
                KadResponseMsg::GetProviders {
                    closer_peers,
                    provider_peers,
                },
            ),
            HandlerIn::AddProvider { key, provider } => {
                let msg = KadRequestMsg::AddProvider { key, provider };
                self.pending_messages.push_back((msg, None));
            }
            HandlerIn::GetRecord { key, query_id } => {
                let msg = KadRequestMsg::GetValue { key };
                self.pending_messages.push_back((msg, Some(query_id)));
            }
            HandlerIn::PutRecord { record, query_id } => {
                let msg = KadRequestMsg::PutValue { record };
                self.pending_messages.push_back((msg, Some(query_id)));
            }
            HandlerIn::GetRecordRes {
                record,
                closer_peers,
                request_id,
            } => {
                self.answer_pending_request(
                    request_id,
                    KadResponseMsg::GetValue {
                        record,
                        closer_peers,
                    },
                );
            }
            HandlerIn::PutRecordRes {
                key,
                request_id,
                value,
            } => {
                self.answer_pending_request(request_id, KadResponseMsg::PutValue { key, value });
            }
            HandlerIn::ReconfigureMode { new_mode } => {
                let peer = self.remote_peer_id;

                match &self.endpoint {
                    ConnectedPoint::Dialer { .. } => {
                        tracing::debug!(
                            %peer,
                            mode=%new_mode,
                            "Changed mode on outbound connection"
                        )
                    }
                    ConnectedPoint::Listener { local_addr, .. } => {
                        tracing::debug!(
                            %peer,
                            mode=%new_mode,
                            local_address=%local_addr,
                            "Changed mode on inbound connection assuming that one of our external addresses routes to the local address")
                    }
                }

                self.mode = new_mode;
            }
        }
    }

    fn poll(
        &mut self,
        cx: &mut Context<'_>,
    ) -> Poll<
        ConnectionHandlerEvent<
            Self::OutboundProtocol,
            Self::OutboundOpenInfo,
            Self::ToBehaviour,
            Self::Error,
        >,
    > {
        match &mut self.protocol_status {
            Some(status) if !status.reported => {
                status.reported = true;
                let event = if status.supported {
                    HandlerEvent::ProtocolConfirmed {
                        endpoint: self.endpoint.clone(),
                    }
                } else {
                    HandlerEvent::ProtocolNotSupported {
                        endpoint: self.endpoint.clone(),
                    }
                };

                return Poll::Ready(ConnectionHandlerEvent::NotifyBehaviour(event));
            }
            _ => {}
        }

        if let Poll::Ready(Some(event)) = self.outbound_substreams.poll_next_unpin(cx) {
            return Poll::Ready(event);
        }

        if let Poll::Ready(Some(event)) = self.inbound_substreams.poll_next_unpin(cx) {
            return Poll::Ready(event);
        }

        let num_in_progress_outbound_substreams =
            self.outbound_substreams.len() + self.num_requested_outbound_streams;
        if num_in_progress_outbound_substreams < MAX_NUM_SUBSTREAMS
            && self.num_requested_outbound_streams < self.pending_messages.len()
        {
            self.num_requested_outbound_streams += 1;
            return Poll::Ready(ConnectionHandlerEvent::OutboundSubstreamRequest {
                protocol: SubstreamProtocol::new(self.protocol_config.clone(), ()),
            });
        }

        Poll::Pending
    }

    fn on_connection_event(
        &mut self,
        event: ConnectionEvent<
            Self::InboundProtocol,
            Self::OutboundProtocol,
            Self::InboundOpenInfo,
            Self::OutboundOpenInfo,
        >,
    ) {
        match event {
            ConnectionEvent::FullyNegotiatedOutbound(fully_negotiated_outbound) => {
                self.on_fully_negotiated_outbound(fully_negotiated_outbound)
            }
            ConnectionEvent::FullyNegotiatedInbound(fully_negotiated_inbound) => {
                self.on_fully_negotiated_inbound(fully_negotiated_inbound)
            }
            ConnectionEvent::DialUpgradeError(dial_upgrade_error) => {
                self.on_dial_upgrade_error(dial_upgrade_error)
            }
            ConnectionEvent::AddressChange(_)
            | ConnectionEvent::ListenUpgradeError(_)
            | ConnectionEvent::LocalProtocolsChange(_) => {}
            ConnectionEvent::RemoteProtocolsChange(change) => {
                let dirty = self.remote_supported_protocols.on_protocols_change(change);

                if dirty {
                    let remote_supports_our_kademlia_protocols = self
                        .remote_supported_protocols
                        .iter()
                        .any(|p| self.protocol_config.protocol_names().contains(p));

                    self.protocol_status = Some(compute_new_protocol_status(
                        remote_supports_our_kademlia_protocols,
                        self.protocol_status,
                    ))
                }
            }
        }
    }
}

fn compute_new_protocol_status(
    now_supported: bool,
    current_status: Option<ProtocolStatus>,
) -> ProtocolStatus {
    let current_status = match current_status {
        None => {
            return ProtocolStatus {
                supported: now_supported,
                reported: false,
            }
        }
        Some(current) => current,
    };

    if now_supported == current_status.supported {
        return ProtocolStatus {
            supported: now_supported,
            reported: true,
        };
    }

    if now_supported {
        tracing::debug!("Remote now supports our kademlia protocol");
    } else {
        tracing::debug!("Remote no longer supports our kademlia protocol");
    }

    ProtocolStatus {
        supported: now_supported,
        reported: false,
    }
}

impl Handler {
    fn answer_pending_request(&mut self, request_id: RequestId, mut msg: KadResponseMsg) {
        for state in self.inbound_substreams.iter_mut() {
            match state.try_answer_with(request_id, msg) {
                Ok(()) => return,
                Err(m) => {
                    msg = m;
                }
            }
        }

        debug_assert!(false, "Cannot find inbound substream for {request_id:?}")
    }
}

impl futures::Stream for OutboundSubstreamState {
    type Item = ConnectionHandlerEvent<ProtocolConfig, (), HandlerEvent, io::Error>;

    fn poll_next(self: Pin<&mut Self>, cx: &mut Context<'_>) -> Poll<Option<Self::Item>> {
        let this = self.get_mut();

        loop {
            match std::mem::replace(this, OutboundSubstreamState::Poisoned) {
                OutboundSubstreamState::PendingSend(mut substream, msg, query_id) => {
                    match substream.poll_ready_unpin(cx) {
                        Poll::Ready(Ok(())) => match substream.start_send_unpin(msg) {
                            Ok(()) => {
                                *this = OutboundSubstreamState::PendingFlush(substream, query_id);
                            }
                            Err(error) => {
                                *this = OutboundSubstreamState::Done;
                                let event = query_id.map(|query_id| {
                                    ConnectionHandlerEvent::NotifyBehaviour(
                                        HandlerEvent::QueryError {
                                            error: HandlerQueryErr::Io(error),
                                            query_id,
                                        },
                                    )
                                });

                                return Poll::Ready(event);
                            }
                        },
                        Poll::Pending => {
                            *this = OutboundSubstreamState::PendingSend(substream, msg, query_id);
                            return Poll::Pending;
                        }
                        Poll::Ready(Err(error)) => {
                            *this = OutboundSubstreamState::Done;
                            let event = query_id.map(|query_id| {
                                ConnectionHandlerEvent::NotifyBehaviour(HandlerEvent::QueryError {
                                    error: HandlerQueryErr::Io(error),
                                    query_id,
                                })
                            });

                            return Poll::Ready(event);
                        }
                    }
                }
                OutboundSubstreamState::PendingFlush(mut substream, query_id) => {
                    match substream.poll_flush_unpin(cx) {
                        Poll::Ready(Ok(())) => {
                            if let Some(query_id) = query_id {
                                *this = OutboundSubstreamState::WaitingAnswer(substream, query_id);
                            } else {
                                *this = OutboundSubstreamState::Closing(substream);
                            }
                        }
                        Poll::Pending => {
                            *this = OutboundSubstreamState::PendingFlush(substream, query_id);
                            return Poll::Pending;
                        }
                        Poll::Ready(Err(error)) => {
                            *this = OutboundSubstreamState::Done;
                            let event = query_id.map(|query_id| {
                                ConnectionHandlerEvent::NotifyBehaviour(HandlerEvent::QueryError {
                                    error: HandlerQueryErr::Io(error),
                                    query_id,
                                })
                            });

                            return Poll::Ready(event);
                        }
                    }
                }
                OutboundSubstreamState::WaitingAnswer(mut substream, query_id) => {
                    match substream.poll_next_unpin(cx) {
                        Poll::Ready(Some(Ok(msg))) => {
                            *this = OutboundSubstreamState::Closing(substream);
                            let event = process_kad_response(msg, query_id);

                            return Poll::Ready(Some(ConnectionHandlerEvent::NotifyBehaviour(
                                event,
                            )));
                        }
                        Poll::Pending => {
                            *this = OutboundSubstreamState::WaitingAnswer(substream, query_id);
                            return Poll::Pending;
                        }
                        Poll::Ready(Some(Err(error))) => {
                            *this = OutboundSubstreamState::Done;
                            let event = HandlerEvent::QueryError {
                                error: HandlerQueryErr::Io(error),
                                query_id,
                            };

                            return Poll::Ready(Some(ConnectionHandlerEvent::NotifyBehaviour(
                                event,
                            )));
                        }
                        Poll::Ready(None) => {
                            *this = OutboundSubstreamState::Done;
                            let event = HandlerEvent::QueryError {
                                error: HandlerQueryErr::Io(io::ErrorKind::UnexpectedEof.into()),
                                query_id,
                            };

                            return Poll::Ready(Some(ConnectionHandlerEvent::NotifyBehaviour(
                                event,
                            )));
                        }
                    }
                }
                OutboundSubstreamState::ReportError(error, query_id) => {
                    *this = OutboundSubstreamState::Done;
                    let event = HandlerEvent::QueryError { error, query_id };

                    return Poll::Ready(Some(ConnectionHandlerEvent::NotifyBehaviour(event)));
                }
                OutboundSubstreamState::Closing(mut stream) => match stream.poll_close_unpin(cx) {
                    Poll::Ready(Ok(())) | Poll::Ready(Err(_)) => return Poll::Ready(None),
                    Poll::Pending => {
                        *this = OutboundSubstreamState::Closing(stream);
                        return Poll::Pending;
                    }
                },
                OutboundSubstreamState::Done => {
                    *this = OutboundSubstreamState::Done;
                    return Poll::Ready(None);
                }
                OutboundSubstreamState::Poisoned => unreachable!(),
            }
        }
    }
}

impl futures::Stream for InboundSubstreamState {
    type Item = ConnectionHandlerEvent<ProtocolConfig, (), HandlerEvent, io::Error>;

    fn poll_next(self: Pin<&mut Self>, cx: &mut Context<'_>) -> Poll<Option<Self::Item>> {
        let this = self.get_mut();

        loop {
            match std::mem::replace(
                this,
                Self::Poisoned {
                    phantom: PhantomData,
                },
            ) {
                InboundSubstreamState::WaitingMessage {
                    first,
                    connection_id,
                    mut substream,
                } => match substream.poll_next_unpin(cx) {
                    Poll::Ready(Some(Ok(KadRequestMsg::Ping))) => {
                        tracing::warn!("Kademlia PING messages are unsupported");

                        *this = InboundSubstreamState::Closing(substream);
                    }
                    Poll::Ready(Some(Ok(KadRequestMsg::FindNode { key }))) => {
                        *this =
                            InboundSubstreamState::WaitingBehaviour(connection_id, substream, None);
                        return Poll::Ready(Some(ConnectionHandlerEvent::NotifyBehaviour(
                            HandlerEvent::FindNodeReq {
                                key,
                                request_id: RequestId {
                                    connec_unique_id: connection_id,
                                },
                            },
                        )));
                    }
                    Poll::Ready(Some(Ok(KadRequestMsg::GetProviders { key }))) => {
                        *this =
                            InboundSubstreamState::WaitingBehaviour(connection_id, substream, None);
                        return Poll::Ready(Some(ConnectionHandlerEvent::NotifyBehaviour(
                            HandlerEvent::GetProvidersReq {
                                key,
                                request_id: RequestId {
                                    connec_unique_id: connection_id,
                                },
                            },
                        )));
                    }
                    Poll::Ready(Some(Ok(KadRequestMsg::AddProvider { key, provider }))) => {
                        *this = InboundSubstreamState::WaitingMessage {
                            first: false,
                            connection_id,
                            substream,
                        };
                        return Poll::Ready(Some(ConnectionHandlerEvent::NotifyBehaviour(
                            HandlerEvent::AddProvider { key, provider },
                        )));
                    }
                    Poll::Ready(Some(Ok(KadRequestMsg::GetValue { key }))) => {
                        *this =
                            InboundSubstreamState::WaitingBehaviour(connection_id, substream, None);
                        return Poll::Ready(Some(ConnectionHandlerEvent::NotifyBehaviour(
                            HandlerEvent::GetRecord {
                                key,
                                request_id: RequestId {
                                    connec_unique_id: connection_id,
                                },
                            },
                        )));
                    }
                    Poll::Ready(Some(Ok(KadRequestMsg::PutValue { record }))) => {
                        *this =
                            InboundSubstreamState::WaitingBehaviour(connection_id, substream, None);
                        return Poll::Ready(Some(ConnectionHandlerEvent::NotifyBehaviour(
                            HandlerEvent::PutRecord {
                                record,
                                request_id: RequestId {
                                    connec_unique_id: connection_id,
                                },
                            },
                        )));
                    }
                    Poll::Pending => {
                        *this = InboundSubstreamState::WaitingMessage {
                            first,
                            connection_id,
                            substream,
                        };
                        return Poll::Pending;
                    }
                    Poll::Ready(None) => {
                        return Poll::Ready(None);
                    }
                    Poll::Ready(Some(Err(e))) => {
                        tracing::trace!("Inbound substream error: {:?}", e);
                        return Poll::Ready(None);
                    }
                },
                InboundSubstreamState::WaitingBehaviour(id, substream, _) => {
                    *this = InboundSubstreamState::WaitingBehaviour(
                        id,
                        substream,
                        Some(cx.waker().clone()),
                    );

                    return Poll::Pending;
                }
                InboundSubstreamState::PendingSend(id, mut substream, msg) => {
                    match substream.poll_ready_unpin(cx) {
                        Poll::Ready(Ok(())) => match substream.start_send_unpin(msg) {
                            Ok(()) => {
                                *this = InboundSubstreamState::PendingFlush(id, substream);
                            }
                            Err(_) => return Poll::Ready(None),
                        },
                        Poll::Pending => {
                            *this = InboundSubstreamState::PendingSend(id, substream, msg);
                            return Poll::Pending;
                        }
                        Poll::Ready(Err(_)) => return Poll::Ready(None),
                    }
                }
                InboundSubstreamState::PendingFlush(id, mut substream) => {
                    match substream.poll_flush_unpin(cx) {
                        Poll::Ready(Ok(())) => {
                            *this = InboundSubstreamState::WaitingMessage {
                                first: false,
                                connection_id: id,
                                substream,
                            };
                        }
                        Poll::Pending => {
                            *this = InboundSubstreamState::PendingFlush(id, substream);
                            return Poll::Pending;
                        }
                        Poll::Ready(Err(_)) => return Poll::Ready(None),
                    }
                }
                InboundSubstreamState::Closing(mut stream) => match stream.poll_close_unpin(cx) {
                    Poll::Ready(Ok(())) | Poll::Ready(Err(_)) => return Poll::Ready(None),
                    Poll::Pending => {
                        *this = InboundSubstreamState::Closing(stream);
                        return Poll::Pending;
                    }
                },
                InboundSubstreamState::Poisoned { .. } => unreachable!(),
                InboundSubstreamState::Cancelled => return Poll::Ready(None),
            }
        }
    }
}

/// Process a Kademlia message that's supposed to be a response to one of our requests.
fn process_kad_response(event: KadResponseMsg, query_id: QueryId) -> HandlerEvent {
    // TODO: must check that the response corresponds to the request
    match event {
        KadResponseMsg::Pong => {
            // We never send out pings.
            HandlerEvent::QueryError {
                error: HandlerQueryErr::UnexpectedMessage,
                query_id,
            }
        }
        KadResponseMsg::FindNode { closer_peers } => HandlerEvent::FindNodeRes {
            closer_peers,
            query_id,
        },
        KadResponseMsg::GetProviders {
            closer_peers,
            provider_peers,
        } => HandlerEvent::GetProvidersRes {
            closer_peers,
            provider_peers,
            query_id,
        },
        KadResponseMsg::GetValue {
            record,
            closer_peers,
        } => HandlerEvent::GetRecordRes {
            record,
            closer_peers,
            query_id,
        },
        KadResponseMsg::PutValue { key, value, .. } => HandlerEvent::PutRecordRes {
            key,
            value,
            query_id,
        },
    }
}

#[cfg(test)]
mod tests {
    use super::*;
    use quickcheck::{Arbitrary, Gen};
    use tracing_subscriber::EnvFilter;

    impl Arbitrary for ProtocolStatus {
        fn arbitrary(g: &mut Gen) -> Self {
            Self {
                supported: bool::arbitrary(g),
                reported: bool::arbitrary(g),
            }
        }
    }

    #[test]
    fn compute_next_protocol_status_test() {
        let _ = tracing_subscriber::fmt()
            .with_env_filter(EnvFilter::from_default_env())
            .try_init();

        fn prop(now_supported: bool, current: Option<ProtocolStatus>) {
            let new = compute_new_protocol_status(now_supported, current);

            match current {
                None => {
                    assert!(!new.reported);
                    assert_eq!(new.supported, now_supported);
                }
                Some(current) => {
                    if current.supported == now_supported {
                        assert!(new.reported);
                    } else {
                        assert!(!new.reported);
                    }

                    assert_eq!(new.supported, now_supported);
                }
            }
        }

        quickcheck::quickcheck(prop as fn(_, _))
    }
}<|MERGE_RESOLUTION|>--- conflicted
+++ resolved
@@ -33,12 +33,8 @@
     ConnectionEvent, DialUpgradeError, FullyNegotiatedInbound, FullyNegotiatedOutbound,
 };
 use libp2p_swarm::{
-<<<<<<< HEAD
-    ConnectionHandler, ConnectionHandlerEvent, KeepAlive, Stream, StreamUpgradeError,
-=======
-    ConnectionHandler, ConnectionHandlerEvent, ConnectionId, Stream, StreamUpgradeError,
->>>>>>> 459c9d44
-    SubstreamProtocol, SupportedProtocols,
+    ConnectionHandler, ConnectionHandlerEvent, Stream, StreamUpgradeError, SubstreamProtocol,
+    SupportedProtocols,
 };
 use std::collections::VecDeque;
 use std::task::Waker;
