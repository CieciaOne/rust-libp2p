--- conflicted
+++ resolved
@@ -343,30 +343,7 @@
                     } else {
                         NodeStatus::Disconnected
                     };
-<<<<<<< HEAD
                 Self::insert_new_peer(entry, contact, status, &self.connected_peers, &self.trust);
-=======
-                match entry.insert(addresses.clone(), status) {
-                    kbucket::InsertResult::Inserted => {
-                        self.queued_events.push_back(NetworkBehaviourAction::GenerateEvent(
-                            KademliaEvent::RoutingUpdated {
-                                peer: peer.clone(),
-                                addresses,
-                                old_peer: None,
-                            }
-                        ));
-                    },
-                    kbucket::InsertResult::Full => {
-                        debug!("Bucket full. Peer not added to routing table: {}", peer)
-                    },
-                    kbucket::InsertResult::Pending { disconnected } => {
-                        self.queued_events.push_back(NetworkBehaviourAction::DialPeer {
-                            peer_id: disconnected.into_preimage(),
-                            condition: DialPeerCondition::Disconnected
-                        })
-                    },
-                }
->>>>>>> f187fd4d
             },
             kbucket::Entry::SelfEntry => {},
         }
@@ -710,37 +687,11 @@
             kbucket::Entry::Absent(entry) => {
                 // Only connected nodes with a known address are newly inserted.
                 if new_status == NodeStatus::Connected {
-<<<<<<< HEAD
                     if let Some(contact) = contact {
                         Self::insert_new_peer(entry, contact, new_status, &self.connected_peers, &self.trust)
                             .map(|e|
                                 self.queued_events.push_back(e)
                             );
-=======
-                    if let Some(address) = address {
-                        let addresses = Addresses::new(address);
-                        match entry.insert(addresses.clone(), new_status) {
-                            kbucket::InsertResult::Inserted => {
-                                let event = KademliaEvent::RoutingUpdated {
-                                    peer: peer.clone(),
-                                    addresses,
-                                    old_peer: None,
-                                };
-                                self.queued_events.push_back(
-                                    NetworkBehaviourAction::GenerateEvent(event));
-                            },
-                            kbucket::InsertResult::Full => {
-                                debug!("Bucket full. Peer not added to routing table: {}", peer)
-                            },
-                            kbucket::InsertResult::Pending { disconnected } => {
-                                debug_assert!(!self.connected_peers.contains(disconnected.preimage()));
-                                self.queued_events.push_back(NetworkBehaviourAction::DialPeer {
-                                    peer_id: disconnected.into_preimage(),
-                                    condition: DialPeerCondition::Disconnected
-                                })
-                            },
-                        }
->>>>>>> f187fd4d
                     } else {
                         self.queued_events.push_back(NetworkBehaviourAction::GenerateEvent(
                             KademliaEvent::UnroutablePeer { peer }
@@ -1288,16 +1239,11 @@
         // and thus shared with other nodes, if the local node is the dialer,
         // since the remote address on an inbound connection is specific to
         // that connection (e.g. typically the TCP port numbers).
-<<<<<<< HEAD
         let new_address = match endpoint {
-=======
-        let address = match endpoint {
->>>>>>> f187fd4d
             ConnectedPoint::Dialer { address } => Some(address.clone()),
             ConnectedPoint::Listener { .. } => None,
         };
 
-<<<<<<< HEAD
         let contact = self.queries
             .iter_mut()
             .find_map(|q| q.inner.contacts.get(peer))
@@ -1309,9 +1255,6 @@
                 }));
 
         self.connection_updated(peer.clone(), contact, NodeStatus::Connected);
-=======
-        self.connection_updated(peer.clone(), address, NodeStatus::Connected);
->>>>>>> f187fd4d
     }
 
     fn inject_connected(&mut self, peer: &PeerId) {
