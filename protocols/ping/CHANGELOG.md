--- conflicted
+++ resolved
@@ -1,9 +1,5 @@
-<<<<<<< HEAD
-## 0.43.2  - unreleased
-=======
 ## 0.44.0 - unreleased
 
->>>>>>> 2a7291ac
 
 ## 0.43.1
 
