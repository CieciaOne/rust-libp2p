--- conflicted
+++ resolved
@@ -24,12 +24,8 @@
 smallvec = "1.11.1"
 tracing = "0.1.37"
 void = "1.0.2"
-<<<<<<< HEAD
-=======
-log = "0.4.20"
 futures-timer = "3.0.2"
 futures-bounded = { workspace = true }
->>>>>>> 459c9d44
 
 [features]
 json = ["dep:serde", "dep:serde_json", "libp2p-swarm/macros"]
