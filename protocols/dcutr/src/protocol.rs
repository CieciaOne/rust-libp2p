// Copyright 2021 Protocol Labs.
//
// Permission is hereby granted, free of charge, to any person obtaining a
// copy of this software and associated documentation files (the "Software"),
// to deal in the Software without restriction, including without limitation
// the rights to use, copy, modify, merge, publish, distribute, sublicense,
// and/or sell copies of the Software, and to permit persons to whom the
// Software is furnished to do so, subject to the following conditions:
//
// The above copyright notice and this permission notice shall be included in
// all copies or substantial portions of the Software.
//
// THE SOFTWARE IS PROVIDED "AS IS", WITHOUT WARRANTY OF ANY KIND, EXPRESS
// OR IMPLIED, INCLUDING BUT NOT LIMITED TO THE WARRANTIES OF MERCHANTABILITY,
// FITNESS FOR A PARTICULAR PURPOSE AND NONINFRINGEMENT. IN NO EVENT SHALL THE
// AUTHORS OR COPYRIGHT HOLDERS BE LIABLE FOR ANY CLAIM, DAMAGES OR OTHER
// LIABILITY, WHETHER IN AN ACTION OF CONTRACT, TORT OR OTHERWISE, ARISING
// FROM, OUT OF OR IN CONNECTION WITH THE SOFTWARE OR THE USE OR OTHER
// DEALINGS IN THE SOFTWARE.

<<<<<<< HEAD
use libp2p_core::upgrade::Protocol;

pub mod inbound;
pub mod outbound;

pub const PROTOCOL_NAME: Protocol = Protocol::from_static("/libp2p/dcutr");
=======
pub(crate) mod inbound;
pub(crate) mod outbound;
pub const PROTOCOL_NAME: &[u8; 13] = b"/libp2p/dcutr";
>>>>>>> 58085418

const MAX_MESSAGE_SIZE_BYTES: usize = 4096;<|MERGE_RESOLUTION|>--- conflicted
+++ resolved
@@ -18,17 +18,10 @@
 // FROM, OUT OF OR IN CONNECTION WITH THE SOFTWARE OR THE USE OR OTHER
 // DEALINGS IN THE SOFTWARE.
 
-<<<<<<< HEAD
 use libp2p_core::upgrade::Protocol;
 
-pub mod inbound;
-pub mod outbound;
-
-pub const PROTOCOL_NAME: Protocol = Protocol::from_static("/libp2p/dcutr");
-=======
 pub(crate) mod inbound;
 pub(crate) mod outbound;
-pub const PROTOCOL_NAME: &[u8; 13] = b"/libp2p/dcutr";
->>>>>>> 58085418
+pub const PROTOCOL_NAME: Protocol = Protocol::from_static("/libp2p/dcutr");
 
 const MAX_MESSAGE_SIZE_BYTES: usize = 4096;