--- conflicted
+++ resolved
@@ -19,12 +19,8 @@
 nohash-hasher = "0.2"
 parking_lot = "0.12"
 rand = "0.8"
-<<<<<<< HEAD
-smallvec = "1.11.0"
+smallvec = "1.11.1"
 tracing = "0.1.37"
-=======
-smallvec = "1.11.1"
->>>>>>> ecdd0ff7
 unsigned-varint = { version = "0.7", features = ["asynchronous_codec"] }
 
 [dev-dependencies]
