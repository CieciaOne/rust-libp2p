[package]
name = "metrics-example"
version = "0.1.0"
edition = "2021"
publish = false
license = "MIT"

[package.metadata.release]
release = false

[dependencies]
<<<<<<< HEAD
futures = "0.3.27"
=======
env_logger = "0.10.0"
futures = "0.3.29"
>>>>>>> 1ce9fe0f
hyper = { version = "0.14", features = ["server", "tcp", "http1"] }
libp2p = { path = "../../libp2p", features = ["tokio", "metrics", "ping", "noise", "identify", "tcp", "yamux", "macros"] }
opentelemetry = { version = "0.20.0", features = ["rt-tokio", "metrics"] }
opentelemetry-otlp = { version = "0.13.0", features = ["metrics"]}
opentelemetry_api = "0.20.0"
prometheus-client = { workspace = true }
tokio = { version = "1", features = ["full"] }
tracing = "0.1.37"
tracing-opentelemetry = "0.21.0"
tracing-subscriber = { version = "0.3", features = ["env-filter"] }

[lints]
workspace = true<|MERGE_RESOLUTION|>--- conflicted
+++ resolved
@@ -9,12 +9,7 @@
 release = false
 
 [dependencies]
-<<<<<<< HEAD
-futures = "0.3.27"
-=======
-env_logger = "0.10.0"
 futures = "0.3.29"
->>>>>>> 1ce9fe0f
 hyper = { version = "0.14", features = ["server", "tcp", "http1"] }
 libp2p = { path = "../../libp2p", features = ["tokio", "metrics", "ping", "noise", "identify", "tcp", "yamux", "macros"] }
 opentelemetry = { version = "0.20.0", features = ["rt-tokio", "metrics"] }
