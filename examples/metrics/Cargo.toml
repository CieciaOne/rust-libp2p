--- conflicted
+++ resolved
@@ -11,11 +11,8 @@
 libp2p = { path = "../../libp2p", features = ["async-std", "metrics", "ping", "noise", "identify", "tcp", "yamux", "macros"] }
 tokio = { version = "1", features = ["rt-multi-thread"] }
 prometheus-client = "0.21.2"
-<<<<<<< HEAD
 tracing = "0.1.37"
 tracing-subscriber = { version = "0.3", features = ["env-filter"] }
-=======
 
 [lints]
-workspace = true
->>>>>>> 09f8cb4d
+workspace = true