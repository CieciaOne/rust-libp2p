--- conflicted
+++ resolved
@@ -38,16 +38,11 @@
 
     // We create a custom network behaviour that combines Kademlia and mDNS.
     #[derive(NetworkBehaviour)]
-<<<<<<< HEAD
-    struct MyBehaviour {
-=======
     struct Behaviour {
->>>>>>> 7d1d67ca
         kademlia: kad::Behaviour<MemoryStore>,
         mdns: mdns::async_io::Behaviour,
     }
 
-<<<<<<< HEAD
     let mut swarm = libp2p::SwarmBuilder::with_new_identity()
         .with_async_std()
         .with_tcp(
@@ -56,7 +51,7 @@
             yamux::Config::default,
         )?
         .with_behaviour(|key| {
-            Ok(MyBehaviour {
+            Ok(Behaviour {
                 kademlia: kad::Behaviour::new(
                     key.public().to_peer_id(),
                     MemoryStore::new(key.public().to_peer_id()),
@@ -68,17 +63,6 @@
             })
         })?
         .build();
-=======
-    // Create a swarm to manage peers and events.
-    let mut swarm = {
-        // Create a Kademlia behaviour.
-        let store = MemoryStore::new(local_peer_id);
-        let kademlia = kad::Behaviour::new(local_peer_id, store);
-        let mdns = mdns::async_io::Behaviour::new(mdns::Config::default(), local_peer_id)?;
-        let behaviour = Behaviour { kademlia, mdns };
-        SwarmBuilder::with_async_std_executor(transport, behaviour, local_peer_id).build()
-    };
->>>>>>> 7d1d67ca
 
     swarm.behaviour_mut().kademlia.set_mode(Some(Mode::Server));
 
