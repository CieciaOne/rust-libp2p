--- conflicted
+++ resolved
@@ -11,12 +11,7 @@
 [dependencies]
 async-std = { version = "1.12", features = ["attributes"] }
 async-trait = "0.1"
-<<<<<<< HEAD
-futures = "0.3.28"
-=======
-env_logger = "0.10"
 futures = "0.3.29"
->>>>>>> 1ce9fe0f
 libp2p = { path = "../../libp2p", features = [ "async-std", "dns", "kad", "mdns", "noise", "macros", "tcp", "yamux"] }
 tracing = "0.1.37"
 tracing-subscriber = { version = "0.3", features = ["env-filter"] }
