--- conflicted
+++ resolved
@@ -8,18 +8,13 @@
 [dependencies]
 tokio = { version = "1.33", features = ["rt-multi-thread", "macros"] }
 async-trait = "0.1"
-<<<<<<< HEAD
-futures = "0.3.28"
-libp2p = { path = "../../libp2p", features = ["async-std", "dns", "kad", "noise", "tcp", "websocket", "yamux", "rsa"] }
-tracing = "0.1.37"
-tracing-subscriber = { version = "0.3", features = ["env-filter"] }
-=======
 clap = { version = "4.3.23", features = ["derive"] }
 env_logger = "0.10"
 futures = "0.3.28"
 anyhow = "1.0.75"
 libp2p = { path = "../../libp2p", features = [ "tokio", "dns", "kad", "noise", "tcp", "yamux", "rsa"] }
+tracing = "0.1.37"
+tracing-subscriber = { version = "0.3", features = ["env-filter"] }
 
 [lints]
-workspace = true
->>>>>>> 09f8cb4d
+workspace = true