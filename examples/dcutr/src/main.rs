--- conflicted
+++ resolved
@@ -69,16 +69,11 @@
     }
 }
 
-<<<<<<< HEAD
-fn main() -> Result<(), Box<dyn Error>> {
+#[tokio::main]
+async fn main() -> Result<(), Box<dyn Error>> {
     let _ = tracing_subscriber::fmt()
         .with_env_filter(EnvFilter::from_default_env())
         .try_init();
-=======
-#[tokio::main]
-async fn main() -> Result<(), Box<dyn Error>> {
-    env_logger::init();
->>>>>>> 09f8cb4d
 
     let opts = Opts::parse();
 
@@ -152,17 +147,11 @@
                 SwarmEvent::NewListenAddr { .. } => {}
                 SwarmEvent::Dialing { .. } => {}
                 SwarmEvent::ConnectionEstablished { .. } => {}
-<<<<<<< HEAD
-                SwarmEvent::Behaviour(Event::Ping(_)) => {}
-                SwarmEvent::Behaviour(Event::Identify(identify::Event::Sent { .. })) => {
-                    tracing::info!("Told relay its public address");
-=======
                 SwarmEvent::Behaviour(BehaviourEvent::Ping(_)) => {}
                 SwarmEvent::Behaviour(BehaviourEvent::Identify(identify::Event::Sent {
                     ..
                 })) => {
-                    info!("Told relay its public address.");
->>>>>>> 09f8cb4d
+                    tracing::info!("Told relay its public address");
                     told_relay_observed_addr = true;
                 }
                 SwarmEvent::Behaviour(BehaviourEvent::Identify(identify::Event::Received {
@@ -211,25 +200,14 @@
                     assert!(opts.mode == Mode::Listen);
                     tracing::info!("Relay accepted our reservation request");
                 }
-<<<<<<< HEAD
-                SwarmEvent::Behaviour(Event::Relay(event)) => {
+                SwarmEvent::Behaviour(BehaviourEvent::RelayClient(event)) => {
                     tracing::info!(?event)
                 }
-                SwarmEvent::Behaviour(Event::Dcutr(event)) => {
+                SwarmEvent::Behaviour(BehaviourEvent::Dcutr(event)) => {
                     tracing::info!(?event)
                 }
-                SwarmEvent::Behaviour(Event::Identify(event)) => {
+                SwarmEvent::Behaviour(BehaviourEvent::Identify(event)) => {
                     tracing::info!(?event)
-=======
-                SwarmEvent::Behaviour(BehaviourEvent::RelayClient(event)) => {
-                    info!("{:?}", event)
-                }
-                SwarmEvent::Behaviour(BehaviourEvent::Dcutr(event)) => {
-                    info!("{:?}", event)
-                }
-                SwarmEvent::Behaviour(BehaviourEvent::Identify(event)) => {
-                    info!("{:?}", event)
->>>>>>> 09f8cb4d
                 }
                 SwarmEvent::Behaviour(BehaviourEvent::Ping(_)) => {}
                 SwarmEvent::ConnectionEstablished {
