--- conflicted
+++ resolved
@@ -158,12 +158,7 @@
                     info: identify::Info { observed_addr, .. },
                     ..
                 })) => {
-<<<<<<< HEAD
-                    tracing::info!(address=%observed_addr, "Relay told us our public address");
-                    swarm.add_external_address(observed_addr);
-=======
-                    info!("Relay told us our observed address: {observed_addr}");
->>>>>>> 459c9d44
+                    tracing::info!(address=%observed_addr, "Relay told us our observed address");
                     learned_observed_addr = true;
                 }
                 event => panic!("{event:?}"),
