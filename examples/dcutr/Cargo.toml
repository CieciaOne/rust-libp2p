--- conflicted
+++ resolved
@@ -9,12 +9,7 @@
 release = false
 
 [dependencies]
-<<<<<<< HEAD
-clap = { version = "4.3.23", features = ["derive"] }
-=======
 clap = { version = "4.4.6", features = ["derive"] }
-env_logger = "0.10.0"
->>>>>>> 85e61059
 futures = "0.3.28"
 futures-timer = "3.0"
 libp2p = { path = "../../libp2p", features = [ "dns", "dcutr", "identify", "macros", "noise", "ping", "quic", "relay", "rendezvous", "tcp", "tokio", "yamux"] }
