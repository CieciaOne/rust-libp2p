--- conflicted
+++ resolved
@@ -10,14 +10,9 @@
 env_logger = "0.10.0"
 futures = "0.3.28"
 futures-timer = "3.0"
-<<<<<<< HEAD
-libp2p = { path = "../../libp2p", features = ["dns", "dcutr", "identify", "macros", "noise", "ping", "quic", "relay", "rendezvous", "tcp", "tokio", "yamux"] }
+libp2p = { path = "../../libp2p", features = [ "dns", "dcutr", "identify", "macros", "noise", "ping", "quic", "relay", "rendezvous", "tcp", "tokio", "yamux"] }
 log = "0.4"
 tokio = { version = "1.29", features = ["macros", "net", "rt", "signal"] }
-=======
-libp2p = { path = "../../libp2p", features = [ "async-std", "dns", "dcutr", "identify", "macros", "noise", "ping", "quic", "relay", "rendezvous", "tcp", "tokio", "yamux"] }
-log = "0.4"
 
 [lints]
-workspace = true
->>>>>>> 0e9d339b
+workspace = true