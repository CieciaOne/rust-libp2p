--- conflicted
+++ resolved
@@ -21,22 +21,20 @@
 #![doc = include_str!("../README.md")]
 
 use futures::StreamExt;
-use libp2p::{core::multiaddr::Multiaddr, identify, swarm::SwarmEvent};
+use libp2p::{core::multiaddr::Multiaddr, identify, noise, swarm::SwarmEvent, tcp, yamux};
 use std::error::Error;
 
 #[async_std::main]
 async fn main() -> Result<(), Box<dyn Error>> {
     env_logger::init();
-<<<<<<< HEAD
-=======
-    let local_key = identity::Keypair::generate_ed25519();
-    let local_peer_id = PeerId::from(local_key.public());
->>>>>>> 38ea7ad4
 
     let mut swarm = libp2p::SwarmBuilder::with_new_identity()
         .with_async_std()
-        .with_tcp()
-        .with_noise()?
+        .with_tcp(
+            tcp::Config::default(),
+            noise::Config::new,
+            yamux::Config::default,
+        )?
         .with_behaviour(|key| {
             identify::Behaviour::new(identify::Config::new(
                 "/ipfs/id/1.0.0".to_string(),
