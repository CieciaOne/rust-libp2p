--- conflicted
+++ resolved
@@ -28,7 +28,7 @@
     tcp, yamux, Multiaddr, PeerId, Transport,
 };
 use std::time::Duration;
-use tracing_subscriber::{EnvFilter, filter::LevelFilter};
+use tracing_subscriber::{filter::LevelFilter, EnvFilter};
 
 const NAMESPACE: &str = "rendezvous";
 
@@ -61,11 +61,6 @@
     .idle_connection_timeout(Duration::from_secs(5))
     .build();
 
-<<<<<<< HEAD
-    tracing::info!("Local peer id: {}", swarm.local_peer_id());
-
-=======
->>>>>>> 484fc569
     swarm.dial(rendezvous_point_address.clone()).unwrap();
 
     let mut discover_tick = tokio::time::interval(Duration::from_secs(30));
