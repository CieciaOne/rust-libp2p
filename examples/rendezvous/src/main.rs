--- conflicted
+++ resolved
@@ -31,8 +31,7 @@
 use tracing_subscriber::{filter::LevelFilter, EnvFilter};
 
 #[tokio::main]
-<<<<<<< HEAD
-async fn main() {
+async fn main() -> Result<(), Box<dyn Error>> {
     let env_filter = EnvFilter::builder()
         .with_default_directive(LevelFilter::DEBUG.into())
         .from_env_lossy();
@@ -40,10 +39,6 @@
     let _ = tracing_subscriber::fmt()
         .with_env_filter(env_filter)
         .try_init();
-=======
-async fn main() -> Result<(), Box<dyn Error>> {
-    env_logger::init();
->>>>>>> 09f8cb4d
 
     let mut swarm = libp2p::SwarmBuilder::with_new_identity()
         .with_tokio()
