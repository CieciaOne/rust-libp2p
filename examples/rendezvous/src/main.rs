--- conflicted
+++ resolved
@@ -22,15 +22,9 @@
 
 use futures::StreamExt;
 use libp2p::{
-<<<<<<< HEAD
-    identify, ping, rendezvous,
-    swarm::{keep_alive, NetworkBehaviour, SwarmEvent},
-=======
-    core::transport::upgrade::Version,
-    identify, identity, noise, ping, rendezvous,
-    swarm::{NetworkBehaviour, SwarmBuilder, SwarmEvent},
-    tcp, yamux, PeerId, Transport,
->>>>>>> 38ea7ad4
+    identify, noise, ping, rendezvous,
+    swarm::{NetworkBehaviour, SwarmEvent},
+    tcp, yamux,
 };
 use std::error::Error;
 use std::time::Duration;
@@ -41,8 +35,11 @@
 
     let mut swarm = libp2p::SwarmBuilder::with_new_identity()
         .with_tokio()
-        .with_tcp()
-        .with_noise()?
+        .with_tcp(
+            tcp::Config::default(),
+            noise::Config::new,
+            yamux::Config::default,
+        )?
         .with_behaviour(|key| MyBehaviour {
             identify: identify::Behaviour::new(identify::Config::new(
                 "rendezvous-example/1.0.0".to_string(),
@@ -50,17 +47,10 @@
             )),
             rendezvous: rendezvous::server::Behaviour::new(rendezvous::server::Config::default()),
             ping: ping::Behaviour::new(ping::Config::new().with_interval(Duration::from_secs(1))),
-<<<<<<< HEAD
-            keep_alive: keep_alive::Behaviour,
         })?
         .build();
-=======
-        },
-        PeerId::from(key_pair.public()),
-    )
-    .idle_connection_timeout(Duration::from_secs(5))
-    .build();
->>>>>>> 38ea7ad4
+
+    // TODO: Set idle connection timeout.
 
     let _ = swarm.listen_on("/ip4/0.0.0.0/tcp/62649".parse().unwrap());
 
