--- conflicted
+++ resolved
@@ -11,15 +11,10 @@
 clap = { version = "4.3.23", features = ["derive"] }
 either = "1.9"
 futures = "0.3.28"
-<<<<<<< HEAD
-libp2p = { path = "../../libp2p", features = ["async-std", "cbor", "dns", "kad", "noise", "macros", "request-response", "tcp", "websocket", "yamux"] }
+libp2p = { path = "../../libp2p", features = [ "async-std", "cbor", "dns", "kad", "noise", "macros", "request-response", "tcp", "websocket", "yamux"] }
 tracing = "0.1.37"
 tracing-subscriber = { version = "0.3", features = ["env-filter"] }
 void = "1.0.2"
-=======
-libp2p = { path = "../../libp2p", features = [ "async-std", "cbor", "dns", "kad", "noise", "macros", "request-response", "tcp", "websocket", "yamux"] }
-void = "1.0.2"
 
 [lints]
-workspace = true
->>>>>>> 09f8cb4d
+workspace = true