[package]
name = "file-sharing-example"
version = "0.1.0"
edition = "2021"
publish = false
license = "MIT"

[package.metadata.release]
release = false

[dependencies]
serde = { version = "1.0", features = ["derive"] }
async-std = { version = "1.12", features = ["attributes"] }
clap = { version = "4.4.7", features = ["derive"] }
either = "1.9"
<<<<<<< HEAD
futures = "0.3.28"
=======
env_logger = "0.10"
futures = "0.3.29"
>>>>>>> 1ce9fe0f
libp2p = { path = "../../libp2p", features = [ "async-std", "cbor", "dns", "kad", "noise", "macros", "request-response", "tcp", "websocket", "yamux"] }
tracing = "0.1.37"
tracing-subscriber = { version = "0.3", features = ["env-filter"] }
void = "1.0.2"

[lints]
workspace = true<|MERGE_RESOLUTION|>--- conflicted
+++ resolved
@@ -13,12 +13,7 @@
 async-std = { version = "1.12", features = ["attributes"] }
 clap = { version = "4.4.7", features = ["derive"] }
 either = "1.9"
-<<<<<<< HEAD
-futures = "0.3.28"
-=======
-env_logger = "0.10"
 futures = "0.3.29"
->>>>>>> 1ce9fe0f
 libp2p = { path = "../../libp2p", features = [ "async-std", "cbor", "dns", "kad", "noise", "macros", "request-response", "tcp", "websocket", "yamux"] }
 tracing = "0.1.37"
 tracing-subscriber = { version = "0.3", features = ["env-filter"] }
