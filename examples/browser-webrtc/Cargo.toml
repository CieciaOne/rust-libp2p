[package]
authors = ["Doug Anderson <douganderson444@peerpiper.io>"]
description = "Example use of the WebRTC transport in a browser wasm environment"
edition = "2021"
license = "MIT"
name = "browser-webrtc-example"
publish = false
repository = "https://github.com/libp2p/rust-libp2p"
rust-version = { workspace = true }
version = "0.1.0"

[package.metadata.release]
release = false

[lib]
crate-type = ["cdylib"]

[dependencies]
anyhow = "1.0.72"
<<<<<<< HEAD
futures = "0.3.28"
=======
env_logger = "0.10"
futures = "0.3.29"
log = "0.4"
>>>>>>> 1ce9fe0f
rand = "0.8"
tracing = "0.1.37"
tracing-subscriber = { version = "0.3", features = ["env-filter"] }

[target.'cfg(not(target_arch = "wasm32"))'.dependencies]
axum = "0.6.19"
libp2p = { path = "../../libp2p", features = [ "ed25519", "macros", "ping", "wasm-bindgen", "tokio"] }
libp2p-webrtc = { workspace = true, features = ["tokio"] }
rust-embed = { version = "8.0.0", features = ["include-exclude", "interpolate-folder-path"] }
tokio = { version = "1.33", features = ["macros", "net", "rt", "signal"] }
tokio-util = { version = "0.7", features = ["compat"] }
tower = "0.4"
tower-http = { version = "0.4.0", features = ["cors"] }
mime_guess = "2.0.4"

[target.'cfg(target_arch = "wasm32")'.dependencies]
js-sys = "0.3.64"
libp2p = { path = "../../libp2p", features = [ "ed25519", "macros", "ping", "wasm-bindgen"] }
libp2p-webrtc-websys = { workspace = true }
wasm-bindgen = "0.2.84"
wasm-bindgen-futures = "0.4.37"
wasm-logger = { version = "0.2.0" }
web-sys = { version = "0.3", features = ['Document', 'Element', 'HtmlElement', 'Node', 'Response', 'Window'] }

[lints]
workspace = true<|MERGE_RESOLUTION|>--- conflicted
+++ resolved
@@ -17,13 +17,7 @@
 
 [dependencies]
 anyhow = "1.0.72"
-<<<<<<< HEAD
-futures = "0.3.28"
-=======
-env_logger = "0.10"
 futures = "0.3.29"
-log = "0.4"
->>>>>>> 1ce9fe0f
 rand = "0.8"
 tracing = "0.1.37"
 tracing-subscriber = { version = "0.3", features = ["env-filter"] }
