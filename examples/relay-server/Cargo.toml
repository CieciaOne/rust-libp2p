--- conflicted
+++ resolved
@@ -12,12 +12,7 @@
 clap = { version = "4.4.7", features = ["derive"] }
 async-std = { version = "1.12", features = ["attributes"] }
 async-trait = "0.1"
-<<<<<<< HEAD
-futures = "0.3.28"
-=======
-env_logger = "0.10.0"
-futures = "0.3.29"
->>>>>>> 1ce9fe0f
+futures = "0.3.2"
 libp2p = { path = "../../libp2p", features = [ "async-std", "noise", "macros", "ping", "tcp", "identify", "yamux", "relay", "quic"] }
 tracing = "0.1.37"
 tracing-subscriber = { version = "0.3", features = ["env-filter"] }
