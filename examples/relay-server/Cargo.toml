--- conflicted
+++ resolved
@@ -10,13 +10,9 @@
 async-std = { version = "1.12", features = ["attributes"] }
 async-trait = "0.1"
 futures = "0.3.28"
-<<<<<<< HEAD
-libp2p = { path = "../../libp2p", features = ["async-std", "noise", "macros", "ping", "tcp", "identify", "yamux", "relay", "quic"] }
+libp2p = { path = "../../libp2p", features = [ "async-std", "noise", "macros", "ping", "tcp", "identify", "yamux", "relay", "quic"] }
 tracing = "0.1.37"
 tracing-subscriber = { version = "0.3", features = ["env-filter"] }
-=======
-libp2p = { path = "../../libp2p", features = [ "async-std", "noise", "macros", "ping", "tcp", "identify", "yamux", "relay", "quic"] }
 
 [lints]
-workspace = true
->>>>>>> 09f8cb4d
+workspace = true