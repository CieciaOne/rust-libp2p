[package]
name = "relay-server-example"
version = "0.1.0"
edition = "2021"
publish = false
license = "MIT"

[dependencies]
clap = { version = "4.3.23", features = ["derive"] }
async-std = { version = "1.12", features = ["attributes"] }
async-trait = "0.1"
env_logger = "0.10.0"
futures = "0.3.28"
<<<<<<< HEAD
libp2p = { path = "../../libp2p", features = ["async-std", "noise", "macros", "ping", "tcp", "identify", "yamux", "relay"] }
libp2p-quic = { path = "../../transports/quic", features = ["async-std"] }
tracing = { version = "0.1.37", features = ["log"] }
tracing-subscriber = { version = "0.3", features = ["env-filter"] }
=======
libp2p = { path = "../../libp2p", features = ["async-std", "noise", "macros", "ping", "tcp", "identify", "yamux", "relay", "quic"] }
>>>>>>> 96213b37
<|MERGE_RESOLUTION|>--- conflicted
+++ resolved
@@ -11,11 +11,6 @@
 async-trait = "0.1"
 env_logger = "0.10.0"
 futures = "0.3.28"
-<<<<<<< HEAD
-libp2p = { path = "../../libp2p", features = ["async-std", "noise", "macros", "ping", "tcp", "identify", "yamux", "relay"] }
-libp2p-quic = { path = "../../transports/quic", features = ["async-std"] }
+libp2p = { path = "../../libp2p", features = ["async-std", "noise", "macros", "ping", "tcp", "identify", "yamux", "relay", "quic"] }
 tracing = { version = "0.1.37", features = ["log"] }
-tracing-subscriber = { version = "0.3", features = ["env-filter"] }
-=======
-libp2p = { path = "../../libp2p", features = ["async-std", "noise", "macros", "ping", "tcp", "identify", "yamux", "relay", "quic"] }
->>>>>>> 96213b37
+tracing-subscriber = { version = "0.3", features = ["env-filter"] }