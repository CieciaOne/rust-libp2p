--- conflicted
+++ resolved
@@ -21,42 +21,16 @@
 #![doc = include_str!("../README.md")]
 
 use futures::prelude::*;
-<<<<<<< HEAD
-use libp2p::core::upgrade::Version;
-use libp2p::{
-    identity, noise, ping,
-    swarm::{SwarmBuilder, SwarmEvent},
-    tcp, yamux, Multiaddr, PeerId, Transport,
-};
-use std::error::Error;
-use std::time::Duration;
-use tracing_subscriber::EnvFilter;
-=======
 use libp2p::{noise, ping, swarm::SwarmEvent, tcp, yamux, Multiaddr};
 use std::{error::Error, time::Duration};
->>>>>>> 09f8cb4d
+use tracing_subscriber::EnvFilter;
 
 #[tokio::main]
 async fn main() -> Result<(), Box<dyn Error>> {
-<<<<<<< HEAD
     let _ = tracing_subscriber::fmt()
         .with_env_filter(EnvFilter::from_default_env())
         .try_init();
 
-    let local_key = identity::Keypair::generate_ed25519();
-    let local_peer_id = PeerId::from(local_key.public());
-
-    let transport = tcp::async_io::Transport::default()
-        .upgrade(Version::V1Lazy)
-        .authenticate(noise::Config::new(&local_key)?)
-        .multiplex(yamux::Config::default())
-        .boxed();
-
-    let mut swarm =
-        SwarmBuilder::with_async_std_executor(transport, ping::Behaviour::default(), local_peer_id)
-            .idle_connection_timeout(Duration::from_secs(60)) // For illustrative purposes, keep idle connections alive for a minute so we can observe a few pings.
-            .build();
-=======
     let mut swarm = libp2p::SwarmBuilder::with_new_identity()
         .with_tokio()
         .with_tcp(
@@ -67,7 +41,6 @@
         .with_behaviour(|_| ping::Behaviour::default())?
         .with_swarm_config(|cfg| cfg.with_idle_connection_timeout(Duration::from_secs(u64::MAX)))
         .build();
->>>>>>> 09f8cb4d
 
     // Tell the swarm to listen on all interfaces and a random, OS-assigned
     // port.
