--- conflicted
+++ resolved
@@ -55,11 +55,7 @@
 void = "1"
 once_cell = "1.18.0"
 trybuild = "1.0.85"
-<<<<<<< HEAD
-tokio = { version = "1.29.1", features = ["time", "rt", "macros", "rt-multi-thread"] }
-=======
-tokio = { version = "1.33.0", features = ["time", "rt", "macros"] }
->>>>>>> 3ae72557
+tokio = { version = "1.33.0", features = ["time", "rt", "macros", "rt-multi-thread"] }
 
 [[test]]
 name = "swarm_derive"
