--- conflicted
+++ resolved
@@ -144,12 +144,7 @@
 use libp2p_identity::PeerId;
 
 use smallvec::SmallVec;
-<<<<<<< HEAD
-
-use std::collections::{HashMap, HashSet};
-=======
 use std::collections::{HashMap, HashSet, VecDeque};
->>>>>>> dbfda10e
 use std::num::{NonZeroU32, NonZeroU8, NonZeroUsize};
 use std::time::Duration;
 use std::{
@@ -534,7 +529,6 @@
             .into_iter()
             .map(|a| match p2p_addr(peer_id, a) {
                 Ok(address) => {
-<<<<<<< HEAD
                     let dial = self.transport.dial(
                         address.clone(),
                         transport::DialOpts {
@@ -542,20 +536,8 @@
                             port_use: dial_opts.port_use(),
                         },
                     );
-=======
-                    let (dial, span) = match dial_opts.role_override() {
-                        Endpoint::Dialer => (
-                            self.transport.dial(address.clone()),
-                            tracing::debug_span!(parent: tracing::Span::none(), "Transport::dial", %address),
-                        ),
-                        Endpoint::Listener => (
-                            self.transport.dial_as_listener(address.clone()),
-                            tracing::debug_span!(parent: tracing::Span::none(), "Transport::dial_as_listener", %address),
-                        ),
-                    };
+                    let span = tracing::debug_span!(parent: tracing::Span::none(), "Transport::dial", %address);
                     span.follows_from(tracing::Span::current());
-
->>>>>>> dbfda10e
                     match dial {
                         Ok(fut) => fut
                             .map(|r| (address, r.map_err(TransportError::Other)))
@@ -614,9 +596,7 @@
         }
 
         self.behaviour
-            .on_swarm_event(FromSwarm::NewListener(behaviour::NewListener {
-                listener_id,
-            }));
+            .on_swarm_event(FromSwarm::NewListener(behaviour::NewListener { listener_id }));
 
         Ok(())
     }
@@ -627,9 +607,7 @@
     /// The address is broadcast to all [`NetworkBehaviour`]s via [`FromSwarm::ExternalAddrConfirmed`].
     pub fn add_external_address(&mut self, a: Multiaddr) {
         self.behaviour
-            .on_swarm_event(FromSwarm::ExternalAddrConfirmed(ExternalAddrConfirmed {
-                addr: &a,
-            }));
+            .on_swarm_event(FromSwarm::ExternalAddrConfirmed(ExternalAddrConfirmed { addr: &a }));
         self.confirmed_external_addr.insert(a);
     }
 
@@ -1065,9 +1043,9 @@
                 );
                 let addrs = self.listened_addrs.remove(&listener_id).unwrap_or_default();
                 for addr in addrs.iter() {
-                    self.behaviour.on_swarm_event(FromSwarm::ExpiredListenAddr(
-                        ExpiredListenAddr { listener_id, addr },
-                    ));
+                    self.behaviour.on_swarm_event(
+                        FromSwarm::ExpiredListenAddr(ExpiredListenAddr { listener_id, addr })
+                    );
                 }
                 self.behaviour
                     .on_swarm_event(FromSwarm::ListenerClosed(ListenerClosed {
@@ -2181,9 +2159,9 @@
             {}
 
             match swarm2.poll_next_unpin(cx) {
-                Poll::Ready(Some(SwarmEvent::OutgoingConnectionError {
-                    peer_id, error, ..
-                })) => Poll::Ready((peer_id, error)),
+                Poll::Ready(Some(SwarmEvent::OutgoingConnectionError { peer_id, error, .. })) => {
+                    Poll::Ready((peer_id, error))
+                }
                 Poll::Ready(x) => panic!("unexpected {x:?}"),
                 Poll::Pending => Poll::Pending,
             }
@@ -2249,9 +2227,7 @@
                             return Poll::Ready(Ok(()));
                         }
                     }
-                    Poll::Ready(Some(SwarmEvent::IncomingConnectionError {
-                        local_addr, ..
-                    })) => {
+                    Poll::Ready(Some(SwarmEvent::IncomingConnectionError { local_addr, .. })) => {
                         assert!(!got_inc_err);
                         assert_eq!(local_addr, local_address);
                         got_inc_err = true;
@@ -2372,10 +2348,9 @@
         // This constitutes a fairly typical error for chained transports.
         let error = DialError::Transport(vec![(
             "/ip4/127.0.0.1/tcp/80".parse().unwrap(),
-            TransportError::Other(io::Error::new(
-                io::ErrorKind::Other,
-                MemoryTransportError::Unreachable,
-            )),
+            TransportError::Other(
+                io::Error::new(io::ErrorKind::Other, MemoryTransportError::Unreachable)
+            ),
         )]);
 
         let string = format!("{error}");
