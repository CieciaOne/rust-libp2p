// Copyright 2019 Parity Technologies (UK) Ltd.
//
// Permission is hereby granted, free of charge, to any person obtaining a
// copy of this software and associated documentation files (the "Software"),
// to deal in the Software without restriction, including without limitation
// the rights to use, copy, modify, merge, publish, distribute, sublicense,
// and/or sell copies of the Software, and to permit persons to whom the
// Software is furnished to do so, subject to the following conditions:
//
// The above copyright notice and this permission notice shall be included in
// all copies or substantial portions of the Software.
//
// THE SOFTWARE IS PROVIDED "AS IS", WITHOUT WARRANTY OF ANY KIND, EXPRESS
// OR IMPLIED, INCLUDING BUT NOT LIMITED TO THE WARRANTIES OF MERCHANTABILITY,
// FITNESS FOR A PARTICULAR PURPOSE AND NONINFRINGEMENT. IN NO EVENT SHALL THE
// AUTHORS OR COPYRIGHT HOLDERS BE LIABLE FOR ANY CLAIM, DAMAGES OR OTHER
// LIABILITY, WHETHER IN AN ACTION OF CONTRACT, TORT OR OTHERWISE, ARISING
// FROM, OUT OF OR IN CONNECTION WITH THE SOFTWARE OR THE USE OR OTHER
// DEALINGS IN THE SOFTWARE.

//! High-level network manager.
//!
//! A [`Swarm`] contains the state of the network as a whole. The entire
//! behaviour of a libp2p network can be controlled through the `Swarm`.
//! The `Swarm` struct contains all active and pending connections to
//! remotes and manages the state of all the substreams that have been
//! opened, and all the upgrades that were built upon these substreams.
//!
//! # Initializing a Swarm
//!
//! Creating a `Swarm` requires three things:
//!
//!  1. A network identity of the local node in form of a [`PeerId`].
//!  2. An implementation of the [`Transport`] trait. This is the type that
//!     will be used in order to reach nodes on the network based on their
//!     address. See the `transport` module for more information.
//!  3. An implementation of the [`NetworkBehaviour`] trait. This is a state
//!     machine that defines how the swarm should behave once it is connected
//!     to a node.
//!
//! # Network Behaviour
//!
//! The [`NetworkBehaviour`] trait is implemented on types that indicate to
//! the swarm how it should behave. This includes which protocols are supported
//! and which nodes to try to connect to. It is the `NetworkBehaviour` that
//! controls what happens on the network. Multiple types that implement
//! `NetworkBehaviour` can be composed into a single behaviour.
//!
//! # Protocols Handler
//!
//! The [`ConnectionHandler`] trait defines how each active connection to a
//! remote should behave: how to handle incoming substreams, which protocols
//! are supported, when to open a new outbound substream, etc.
//!

#![cfg_attr(docsrs, feature(doc_cfg, doc_auto_cfg))]

mod connection;
mod executor;
mod stream;
mod stream_protocol;
#[cfg(test)]
mod test;
mod upgrade;

pub mod behaviour;
pub mod dial_opts;
pub mod dummy;
pub mod handler;
#[deprecated(
    note = "Configure an appropriate idle connection timeout via `SwarmBuilder::idle_connection_timeout` instead. To keep connections alive 'forever', use `Duration::from_secs(u64::MAX)`."
)]
pub mod keep_alive;
mod listen_opts;

/// Bundles all symbols required for the [`libp2p_swarm_derive::NetworkBehaviour`] macro.
#[doc(hidden)]
pub mod derive_prelude {
    pub use crate::behaviour::AddressChange;
    pub use crate::behaviour::ConnectionClosed;
    pub use crate::behaviour::ConnectionEstablished;
    pub use crate::behaviour::DialFailure;
    pub use crate::behaviour::ExpiredListenAddr;
    pub use crate::behaviour::ExternalAddrConfirmed;
    pub use crate::behaviour::ExternalAddrExpired;
    pub use crate::behaviour::FromSwarm;
    pub use crate::behaviour::ListenFailure;
    pub use crate::behaviour::ListenerClosed;
    pub use crate::behaviour::ListenerError;
    pub use crate::behaviour::NewExternalAddrCandidate;
    pub use crate::behaviour::NewListenAddr;
    pub use crate::behaviour::NewListener;
    pub use crate::connection::ConnectionId;
    pub use crate::ConnectionDenied;
    pub use crate::ConnectionHandler;
    pub use crate::ConnectionHandlerSelect;
    pub use crate::DialError;
    pub use crate::NetworkBehaviour;
    pub use crate::THandler;
    pub use crate::THandlerInEvent;
    pub use crate::THandlerOutEvent;
    pub use crate::ToSwarm;
    pub use either::Either;
    pub use futures::prelude as futures;
    pub use libp2p_core::transport::ListenerId;
    pub use libp2p_core::ConnectedPoint;
    pub use libp2p_core::Endpoint;
    pub use libp2p_core::Multiaddr;
    pub use libp2p_identity::PeerId;
}

pub use behaviour::{
    AddressChange, CloseConnection, ConnectionClosed, DialFailure, ExpiredListenAddr,
    ExternalAddrExpired, ExternalAddresses, FromSwarm, ListenAddresses, ListenFailure,
    ListenerClosed, ListenerError, NetworkBehaviour, NewExternalAddrCandidate, NewListenAddr,
    NotifyHandler, ToSwarm,
};
pub use connection::pool::ConnectionCounters;
pub use connection::{ConnectionError, ConnectionId, SupportedProtocols};
pub use executor::Executor;
pub use handler::{
    ConnectionHandler, ConnectionHandlerEvent, ConnectionHandlerSelect, KeepAlive, OneShotHandler,
    OneShotHandlerConfig, StreamUpgradeError, SubstreamProtocol,
};
#[cfg(feature = "macros")]
pub use libp2p_swarm_derive::NetworkBehaviour;
pub use listen_opts::ListenOpts;
pub use stream::Stream;
pub use stream_protocol::{InvalidProtocol, StreamProtocol};

use crate::behaviour::ExternalAddrConfirmed;
use crate::handler::UpgradeInfoSend;
use connection::pool::{EstablishedConnection, Pool, PoolConfig, PoolEvent};
use connection::IncomingInfo;
use connection::{
    PendingConnectionError, PendingInboundConnectionError, PendingOutboundConnectionError,
};
use dial_opts::{DialOpts, PeerCondition};
use futures::{prelude::*, stream::FusedStream};
use libp2p_core::{
    connection::ConnectedPoint,
    multiaddr,
    muxing::StreamMuxerBox,
    transport::{self, ListenerId, TransportError, TransportEvent},
    Endpoint, Multiaddr, Transport,
};
use libp2p_identity::PeerId;
use smallvec::SmallVec;
use std::collections::{HashMap, HashSet};
use std::num::{NonZeroU32, NonZeroU8, NonZeroUsize};
use std::time::Duration;
use std::{
    convert::TryFrom,
    error, fmt, io,
    pin::Pin,
    task::{Context, Poll},
};

/// Substream for which a protocol has been chosen.
///
/// Implements the [`AsyncRead`] and [`AsyncWrite`] traits.
#[deprecated(note = "The 'substream' terminology is deprecated. Use 'Stream' instead")]
pub type NegotiatedSubstream = Stream;

/// Event generated by the [`NetworkBehaviour`] that the swarm will report back.
type TBehaviourOutEvent<TBehaviour> = <TBehaviour as NetworkBehaviour>::ToSwarm;

/// [`ConnectionHandler`] of the [`NetworkBehaviour`] for all the protocols the [`NetworkBehaviour`]
/// supports.
pub type THandler<TBehaviour> = <TBehaviour as NetworkBehaviour>::ConnectionHandler;

/// Custom event that can be received by the [`ConnectionHandler`] of the
/// [`NetworkBehaviour`].
pub type THandlerInEvent<TBehaviour> = <THandler<TBehaviour> as ConnectionHandler>::FromBehaviour;

/// Custom event that can be produced by the [`ConnectionHandler`] of the [`NetworkBehaviour`].
pub type THandlerOutEvent<TBehaviour> = <THandler<TBehaviour> as ConnectionHandler>::ToBehaviour;

/// Custom error that can be produced by the [`ConnectionHandler`] of the [`NetworkBehaviour`].
pub type THandlerErr<TBehaviour> = <THandler<TBehaviour> as ConnectionHandler>::Error;

/// Event generated by the `Swarm`.
#[derive(Debug)]
pub enum SwarmEvent<TBehaviourOutEvent, THandlerErr> {
    /// Event generated by the `NetworkBehaviour`.
    Behaviour(TBehaviourOutEvent),
    /// A connection to the given peer has been opened.
    ConnectionEstablished {
        /// Identity of the peer that we have connected to.
        peer_id: PeerId,
        /// Identifier of the connection.
        connection_id: ConnectionId,
        /// Endpoint of the connection that has been opened.
        endpoint: ConnectedPoint,
        /// Number of established connections to this peer, including the one that has just been
        /// opened.
        num_established: NonZeroU32,
        /// [`Some`] when the new connection is an outgoing connection.
        /// Addresses are dialed concurrently. Contains the addresses and errors
        /// of dial attempts that failed before the one successful dial.
        concurrent_dial_errors: Option<Vec<(Multiaddr, TransportError<io::Error>)>>,
        /// How long it took to establish this connection
        established_in: std::time::Duration,
    },
    /// A connection with the given peer has been closed,
    /// possibly as a result of an error.
    ConnectionClosed {
        /// Identity of the peer that we have connected to.
        peer_id: PeerId,
        /// Identifier of the connection.
        connection_id: ConnectionId,
        /// Endpoint of the connection that has been closed.
        endpoint: ConnectedPoint,
        /// Number of other remaining connections to this same peer.
        num_established: u32,
        /// Reason for the disconnection, if it was not a successful
        /// active close.
        cause: Option<ConnectionError<THandlerErr>>,
    },
    /// A new connection arrived on a listener and is in the process of protocol negotiation.
    ///
    /// A corresponding [`ConnectionEstablished`](SwarmEvent::ConnectionEstablished) or
    /// [`IncomingConnectionError`](SwarmEvent::IncomingConnectionError) event will later be
    /// generated for this connection.
    IncomingConnection {
        /// Identifier of the connection.
        connection_id: ConnectionId,
        /// Local connection address.
        /// This address has been earlier reported with a [`NewListenAddr`](SwarmEvent::NewListenAddr)
        /// event.
        local_addr: Multiaddr,
        /// Address used to send back data to the remote.
        send_back_addr: Multiaddr,
    },
    /// An error happened on an inbound connection during its initial handshake.
    ///
    /// This can include, for example, an error during the handshake of the encryption layer, or
    /// the connection unexpectedly closed.
    IncomingConnectionError {
        /// Identifier of the connection.
        connection_id: ConnectionId,
        /// Local connection address.
        /// This address has been earlier reported with a [`NewListenAddr`](SwarmEvent::NewListenAddr)
        /// event.
        local_addr: Multiaddr,
        /// Address used to send back data to the remote.
        send_back_addr: Multiaddr,
        /// The error that happened.
        error: ListenError,
    },
    /// An error happened on an outbound connection.
    OutgoingConnectionError {
        /// Identifier of the connection.
        connection_id: ConnectionId,
        /// If known, [`PeerId`] of the peer we tried to reach.
        peer_id: Option<PeerId>,
        /// Error that has been encountered.
        error: DialError,
    },
    /// One of our listeners has reported a new local listening address.
    NewListenAddr {
        /// The listener that is listening on the new address.
        listener_id: ListenerId,
        /// The new address that is being listened on.
        address: Multiaddr,
    },
    /// One of our listeners has reported the expiration of a listening address.
    ExpiredListenAddr {
        /// The listener that is no longer listening on the address.
        listener_id: ListenerId,
        /// The expired address.
        address: Multiaddr,
    },
    /// One of the listeners gracefully closed.
    ListenerClosed {
        /// The listener that closed.
        listener_id: ListenerId,
        /// The addresses that the listener was listening on. These addresses are now considered
        /// expired, similar to if a [`ExpiredListenAddr`](SwarmEvent::ExpiredListenAddr) event
        /// has been generated for each of them.
        addresses: Vec<Multiaddr>,
        /// Reason for the closure. Contains `Ok(())` if the stream produced `None`, or `Err`
        /// if the stream produced an error.
        reason: Result<(), io::Error>,
    },
    /// One of the listeners reported a non-fatal error.
    ListenerError {
        /// The listener that errored.
        listener_id: ListenerId,
        /// The listener error.
        error: io::Error,
    },
    /// A new dialing attempt has been initiated by the [`NetworkBehaviour`]
    /// implementation.
    ///
    /// A [`ConnectionEstablished`](SwarmEvent::ConnectionEstablished) event is
    /// reported if the dialing attempt succeeds, otherwise a
    /// [`OutgoingConnectionError`](SwarmEvent::OutgoingConnectionError) event
    /// is reported.
    Dialing {
        /// Identity of the peer that we are connecting to.
        peer_id: Option<PeerId>,

        /// Identifier of the connection.
        connection_id: ConnectionId,
    },
}

impl<TBehaviourOutEvent, THandlerErr> SwarmEvent<TBehaviourOutEvent, THandlerErr> {
    /// Extract the `TBehaviourOutEvent` from this [`SwarmEvent`] in case it is the `Behaviour` variant, otherwise fail.
    #[allow(clippy::result_large_err)]
    pub fn try_into_behaviour_event(self) -> Result<TBehaviourOutEvent, Self> {
        match self {
            SwarmEvent::Behaviour(inner) => Ok(inner),
            other => Err(other),
        }
    }
}

/// Contains the state of the network, plus the way it should behave.
///
/// Note: Needs to be polled via `<Swarm as Stream>` in order to make
/// progress.
pub struct Swarm<TBehaviour>
where
    TBehaviour: NetworkBehaviour,
{
    /// [`Transport`] for dialing remote peers and listening for incoming connection.
    transport: transport::Boxed<(PeerId, StreamMuxerBox)>,

    /// The nodes currently active.
    pool: Pool<THandler<TBehaviour>>,

    /// The local peer ID.
    local_peer_id: PeerId,

    /// Handles which nodes to connect to and how to handle the events sent back by the protocol
    /// handlers.
    behaviour: TBehaviour,

    /// List of protocols that the behaviour says it supports.
    supported_protocols: SmallVec<[Vec<u8>; 16]>,

    confirmed_external_addr: HashSet<Multiaddr>,

    /// Multiaddresses that our listeners are listening on,
    listened_addrs: HashMap<ListenerId, SmallVec<[Multiaddr; 1]>>,

    /// Pending event to be delivered to connection handlers
    /// (or dropped if the peer disconnected) before the `behaviour`
    /// can be polled again.
    pending_event: Option<(PeerId, PendingNotifyHandler, THandlerInEvent<TBehaviour>)>,
}

impl<TBehaviour> Unpin for Swarm<TBehaviour> where TBehaviour: NetworkBehaviour {}

impl<TBehaviour> Swarm<TBehaviour>
where
    TBehaviour: NetworkBehaviour,
{
    /// Creates a new [`Swarm`] from the given [`Transport`], [`NetworkBehaviour`], [`PeerId`] and
    /// [`Config`].
    pub fn new(
        transport: transport::Boxed<(PeerId, StreamMuxerBox)>,
        behaviour: TBehaviour,
        local_peer_id: PeerId,
        config: Config,
    ) -> Self {
        log::info!("Local peer id: {local_peer_id}");

        Swarm {
            local_peer_id,
            transport,
            pool: Pool::new(local_peer_id, config.pool_config),
            behaviour,
            supported_protocols: Default::default(),
            confirmed_external_addr: Default::default(),
            listened_addrs: HashMap::new(),
            pending_event: None,
        }
    }

    /// Returns information about the connections underlying the [`Swarm`].
    pub fn network_info(&self) -> NetworkInfo {
        let num_peers = self.pool.num_peers();
        let connection_counters = self.pool.counters().clone();
        NetworkInfo {
            num_peers,
            connection_counters,
        }
    }

    /// Starts listening on the given address.
    /// Returns an error if the address is not supported.
    ///
    /// Listeners report their new listening addresses as [`SwarmEvent::NewListenAddr`].
    /// Depending on the underlying transport, one listener may have multiple listening addresses.
    pub fn listen_on(&mut self, addr: Multiaddr) -> Result<ListenerId, TransportError<io::Error>> {
        let opts = ListenOpts::new(addr);
        let id = opts.listener_id();
        self.add_listener(opts)?;
        Ok(id)
    }

    /// Remove some listener.
    ///
    /// Returns `true` if there was a listener with this ID, `false`
    /// otherwise.
    pub fn remove_listener(&mut self, listener_id: ListenerId) -> bool {
        self.transport.remove_listener(listener_id)
    }

    /// Dial a known or unknown peer.
    ///
    /// See also [`DialOpts`].
    ///
    /// ```
    /// # use libp2p_swarm::SwarmBuilder;
    /// # use libp2p_swarm::dial_opts::{DialOpts, PeerCondition};
    /// # use libp2p_core::{Multiaddr, Transport};
    /// # use libp2p_core::transport::dummy::DummyTransport;
    /// # use libp2p_swarm::dummy;
    /// # use libp2p_identity::PeerId;
    /// #
    /// # #[tokio::main]
    /// # async fn main() {
    /// let mut swarm = SwarmBuilder::with_tokio_executor(
    ///     DummyTransport::new().boxed(),
    ///     dummy::Behaviour,
    ///     PeerId::random(),
    /// ).build();
    ///
    /// // Dial a known peer.
    /// swarm.dial(PeerId::random());
    ///
    /// // Dial an unknown peer.
    /// swarm.dial("/ip6/::1/tcp/12345".parse::<Multiaddr>().unwrap());
    /// # }
    /// ```
    pub fn dial(&mut self, opts: impl Into<DialOpts>) -> Result<(), DialError> {
        let dial_opts = opts.into();

        let peer_id = dial_opts.get_peer_id();
        let condition = dial_opts.peer_condition();
        let connection_id = dial_opts.connection_id();

        let should_dial = match (condition, peer_id) {
            (_, None) => true,
            (PeerCondition::Always, _) => true,
            (PeerCondition::Disconnected, Some(peer_id)) => !self.pool.is_connected(peer_id),
            (PeerCondition::NotDialing, Some(peer_id)) => !self.pool.is_dialing(peer_id),
            (PeerCondition::DisconnectedAndNotDialing, Some(peer_id)) => {
                !self.pool.is_dialing(peer_id) && !self.pool.is_connected(peer_id)
            }
        };

        if !should_dial {
            let e = DialError::DialPeerConditionFalse(condition);

            self.behaviour
                .on_swarm_event(FromSwarm::DialFailure(DialFailure {
                    peer_id,
                    error: &e,
                    connection_id,
                }));

            return Err(e);
        }

        let addresses = {
            let mut addresses_from_opts = dial_opts.get_addresses();

            match self.behaviour.handle_pending_outbound_connection(
                connection_id,
                peer_id,
                addresses_from_opts.as_slice(),
                dial_opts.role_override(),
            ) {
                Ok(addresses) => {
                    if dial_opts.extend_addresses_through_behaviour() {
                        addresses_from_opts.extend(addresses)
                    } else {
                        let num_addresses = addresses.len();

                        if num_addresses > 0 {
                            tracing::debug!(
                                connection=%connection_id,
                                discarded_addresses_count=%num_addresses,
                                "discarding addresses from `NetworkBehaviour` because `DialOpts::extend_addresses_through_behaviour is `false` for connection"
                            )
                        }
                    }
                }
                Err(cause) => {
                    let error = DialError::Denied { cause };

                    self.behaviour
                        .on_swarm_event(FromSwarm::DialFailure(DialFailure {
                            peer_id,
                            error: &error,
                            connection_id,
                        }));

                    return Err(error);
                }
            }

            let mut unique_addresses = HashSet::new();
            addresses_from_opts.retain(|addr| {
                !self.listened_addrs.values().flatten().any(|a| a == addr)
                    && unique_addresses.insert(addr.clone())
            });

            if addresses_from_opts.is_empty() {
                let error = DialError::NoAddresses;
                self.behaviour
                    .on_swarm_event(FromSwarm::DialFailure(DialFailure {
                        peer_id,
                        error: &error,
                        connection_id,
                    }));
                return Err(error);
            };

            addresses_from_opts
        };

        let dials = addresses
            .into_iter()
            .map(|a| match p2p_addr(peer_id, a) {
                Ok(address) => {
                    let dial = match dial_opts.role_override() {
                        Endpoint::Dialer => self.transport.dial(address.clone()),
                        Endpoint::Listener => self.transport.dial_as_listener(address.clone()),
                    };
                    match dial {
                        Ok(fut) => fut
                            .map(|r| (address, r.map_err(TransportError::Other)))
                            .boxed(),
                        Err(err) => futures::future::ready((address, Err(err))).boxed(),
                    }
                }
                Err(address) => futures::future::ready((
                    address.clone(),
                    Err(TransportError::MultiaddrNotSupported(address)),
                ))
                .boxed(),
            })
            .collect();

        self.pool.add_outgoing(
            dials,
            peer_id,
            dial_opts.role_override(),
            dial_opts.dial_concurrency_override(),
            connection_id,
        );

        Ok(())
    }

    /// Returns an iterator that produces the list of addresses we're listening on.
    pub fn listeners(&self) -> impl Iterator<Item = &Multiaddr> {
        self.listened_addrs.values().flatten()
    }

    /// Returns the peer ID of the swarm passed as parameter.
    pub fn local_peer_id(&self) -> &PeerId {
        &self.local_peer_id
    }

    /// List all **confirmed** external address for the local node.
    pub fn external_addresses(&self) -> impl Iterator<Item = &Multiaddr> {
        self.confirmed_external_addr.iter()
    }

    fn add_listener(&mut self, opts: ListenOpts) -> Result<(), TransportError<io::Error>> {
        let addr = opts.address();
        let listener_id = opts.listener_id();

        if let Err(e) = self.transport.listen_on(listener_id, addr.clone()) {
            self.behaviour
                .on_swarm_event(FromSwarm::ListenerError(behaviour::ListenerError {
                    listener_id,
                    err: &e,
                }));

            return Err(e);
        }

        self.behaviour
            .on_swarm_event(FromSwarm::NewListener(behaviour::NewListener {
                listener_id,
            }));

        Ok(())
    }

    /// Add a **confirmed** external address for the local node.
    ///
    /// This function should only be called with addresses that are guaranteed to be reachable.
    /// The address is broadcast to all [`NetworkBehaviour`]s via [`FromSwarm::ExternalAddrConfirmed`].
    pub fn add_external_address(&mut self, a: Multiaddr) {
        self.behaviour
            .on_swarm_event(FromSwarm::ExternalAddrConfirmed(ExternalAddrConfirmed {
                addr: &a,
            }));
        self.confirmed_external_addr.insert(a);
    }

    /// Remove an external address for the local node.
    ///
    /// The address is broadcast to all [`NetworkBehaviour`]s via [`FromSwarm::ExternalAddrExpired`].
    pub fn remove_external_address(&mut self, addr: &Multiaddr) {
        self.behaviour
            .on_swarm_event(FromSwarm::ExternalAddrExpired(ExternalAddrExpired { addr }));
        self.confirmed_external_addr.remove(addr);
    }

    /// Disconnects a peer by its peer ID, closing all connections to said peer.
    ///
    /// Returns `Ok(())` if there was one or more established connections to the peer.
    ///
    /// Note: Closing a connection via [`Swarm::disconnect_peer_id`] does
    /// not inform the corresponding [`ConnectionHandler`].
    /// Closing a connection via a [`ConnectionHandler`] can be done either in a
    /// collaborative manner across [`ConnectionHandler`]s
    /// with [`ConnectionHandler::connection_keep_alive`] or directly with
    /// [`ConnectionHandlerEvent::Close`].
    #[allow(clippy::result_unit_err)]
    pub fn disconnect_peer_id(&mut self, peer_id: PeerId) -> Result<(), ()> {
        let was_connected = self.pool.is_connected(peer_id);
        self.pool.disconnect(peer_id);

        if was_connected {
            Ok(())
        } else {
            Err(())
        }
    }

    /// Attempt to gracefully close a connection.
    ///
    /// Closing a connection is asynchronous but this function will return immediately.
    /// A [`SwarmEvent::ConnectionClosed`] event will be emitted once the connection is actually closed.
    ///
    /// # Returns
    ///
    /// - `true` if the connection was established and is now being closed.
    /// - `false` if the connection was not found or is no longer established.
    pub fn close_connection(&mut self, connection_id: ConnectionId) -> bool {
        if let Some(established) = self.pool.get_established(connection_id) {
            established.start_close();
            return true;
        }

        false
    }

    /// Checks whether there is an established connection to a peer.
    pub fn is_connected(&self, peer_id: &PeerId) -> bool {
        self.pool.is_connected(*peer_id)
    }

    /// Returns the currently connected peers.
    pub fn connected_peers(&self) -> impl Iterator<Item = &PeerId> {
        self.pool.iter_connected()
    }

    /// Returns a reference to the provided [`NetworkBehaviour`].
    pub fn behaviour(&self) -> &TBehaviour {
        &self.behaviour
    }

    /// Returns a mutable reference to the provided [`NetworkBehaviour`].
    pub fn behaviour_mut(&mut self) -> &mut TBehaviour {
        &mut self.behaviour
    }

    fn handle_pool_event(
        &mut self,
        event: PoolEvent<THandler<TBehaviour>>,
    ) -> Option<SwarmEvent<TBehaviour::ToSwarm, THandlerErr<TBehaviour>>> {
        match event {
            PoolEvent::ConnectionEstablished {
                peer_id,
                id,
                endpoint,
                connection,
                concurrent_dial_errors,
                established_in,
            } => {
                let handler = match endpoint.clone() {
                    ConnectedPoint::Dialer {
                        address,
                        role_override,
                    } => {
                        match self.behaviour.handle_established_outbound_connection(
                            id,
                            peer_id,
                            &address,
                            role_override,
                        ) {
                            Ok(handler) => handler,
                            Err(cause) => {
                                let dial_error = DialError::Denied { cause };
                                self.behaviour.on_swarm_event(FromSwarm::DialFailure(
                                    DialFailure {
                                        connection_id: id,
                                        error: &dial_error,
                                        peer_id: Some(peer_id),
                                    },
                                ));

                                return Some(SwarmEvent::OutgoingConnectionError {
                                    peer_id: Some(peer_id),
                                    connection_id: id,
                                    error: dial_error,
                                });
                            }
                        }
                    }
                    ConnectedPoint::Listener {
                        local_addr,
                        send_back_addr,
                    } => {
                        match self.behaviour.handle_established_inbound_connection(
                            id,
                            peer_id,
                            &local_addr,
                            &send_back_addr,
                        ) {
                            Ok(handler) => handler,
                            Err(cause) => {
                                let listen_error = ListenError::Denied { cause };
                                self.behaviour.on_swarm_event(FromSwarm::ListenFailure(
                                    ListenFailure {
                                        local_addr: &local_addr,
                                        send_back_addr: &send_back_addr,
                                        error: &listen_error,
                                        connection_id: id,
                                    },
                                ));

                                return Some(SwarmEvent::IncomingConnectionError {
                                    connection_id: id,
                                    send_back_addr,
                                    local_addr,
                                    error: listen_error,
                                });
                            }
                        }
                    }
                };

                let supported_protocols = handler
                    .listen_protocol()
                    .upgrade()
                    .protocol_info()
                    .map(|p| p.as_ref().as_bytes().to_vec())
                    .collect();
                let other_established_connection_ids = self
                    .pool
                    .iter_established_connections_of_peer(&peer_id)
                    .collect::<Vec<_>>();
                let num_established = NonZeroU32::new(
                    u32::try_from(other_established_connection_ids.len() + 1).unwrap(),
                )
                .expect("n + 1 is always non-zero; qed");

                self.pool
                    .spawn_connection(id, peer_id, &endpoint, connection, handler);

                tracing::debug!(
                    peer=%peer_id,
                    ?endpoint,
                    total_peers=%num_established,
                    "Connection established"
                );
                let failed_addresses = concurrent_dial_errors
                    .as_ref()
                    .map(|es| {
                        es.iter()
                            .map(|(a, _)| a)
                            .cloned()
                            .collect::<Vec<Multiaddr>>()
                    })
                    .unwrap_or_default();
                self.behaviour
                    .on_swarm_event(FromSwarm::ConnectionEstablished(
                        behaviour::ConnectionEstablished {
                            peer_id,
                            connection_id: id,
                            endpoint: &endpoint,
                            failed_addresses: &failed_addresses,
                            other_established: other_established_connection_ids.len(),
                        },
                    ));
                self.supported_protocols = supported_protocols;
                return Some(SwarmEvent::ConnectionEstablished {
                    peer_id,
                    connection_id: id,
                    num_established,
                    endpoint,
                    concurrent_dial_errors,
                    established_in,
                });
            }
            PoolEvent::PendingOutboundConnectionError {
                id: connection_id,
                error,
                peer,
            } => {
                let error = error.into();

                self.behaviour
                    .on_swarm_event(FromSwarm::DialFailure(DialFailure {
                        peer_id: peer,
                        error: &error,
                        connection_id,
                    }));

                if let Some(peer) = peer {
                    tracing::debug!(%peer, "Connection attempt to peer failed with {:?}.", error,);
                } else {
                    tracing::debug!("Connection attempt to unknown peer failed with {:?}", error);
                }

                return Some(SwarmEvent::OutgoingConnectionError {
                    peer_id: peer,
                    connection_id,
                    error,
                });
            }
            PoolEvent::PendingInboundConnectionError {
                id,
                send_back_addr,
                local_addr,
                error,
            } => {
                let error = error.into();

                tracing::debug!("Incoming connection failed: {:?}", error);
                self.behaviour
                    .on_swarm_event(FromSwarm::ListenFailure(ListenFailure {
                        local_addr: &local_addr,
                        send_back_addr: &send_back_addr,
                        error: &error,
                        connection_id: id,
                    }));
                return Some(SwarmEvent::IncomingConnectionError {
                    connection_id: id,
                    local_addr,
                    send_back_addr,
                    error,
                });
            }
            PoolEvent::ConnectionClosed {
                id,
                connected,
                error,
                remaining_established_connection_ids,
                handler,
                ..
            } => {
                if let Some(error) = error.as_ref() {
                    tracing::debug!(
                        total_peers=%remaining_established_connection_ids.len(),
                        "Connection closed with error {:?}: {:?}",
                        error,
                        connected,
                    );
                } else {
                    tracing::debug!(
                        total_peers=%remaining_established_connection_ids.len(),
                        "Connection closed: {:?}",
                        connected
                    );
                }
                let peer_id = connected.peer_id;
                let endpoint = connected.endpoint;
                let num_established =
                    u32::try_from(remaining_established_connection_ids.len()).unwrap();

                self.behaviour
                    .on_swarm_event(FromSwarm::ConnectionClosed(ConnectionClosed {
                        peer_id,
                        connection_id: id,
                        endpoint: &endpoint,
                        handler,
                        remaining_established: num_established as usize,
                    }));
                return Some(SwarmEvent::ConnectionClosed {
                    peer_id,
                    connection_id: id,
                    endpoint,
                    cause: error,
                    num_established,
                });
            }
            PoolEvent::ConnectionEvent { peer_id, id, event } => {
                self.behaviour
                    .on_connection_handler_event(peer_id, id, event);
            }
            PoolEvent::AddressChange {
                peer_id,
                id,
                new_endpoint,
                old_endpoint,
            } => {
                self.behaviour
                    .on_swarm_event(FromSwarm::AddressChange(AddressChange {
                        peer_id,
                        connection_id: id,
                        old: &old_endpoint,
                        new: &new_endpoint,
                    }));
            }
        }

        None
    }

    fn handle_transport_event(
        &mut self,
        event: TransportEvent<
            <transport::Boxed<(PeerId, StreamMuxerBox)> as Transport>::ListenerUpgrade,
            io::Error,
        >,
    ) -> Option<SwarmEvent<TBehaviour::ToSwarm, THandlerErr<TBehaviour>>> {
        match event {
            TransportEvent::Incoming {
                listener_id: _,
                upgrade,
                local_addr,
                send_back_addr,
            } => {
                let connection_id = ConnectionId::next();

                match self.behaviour.handle_pending_inbound_connection(
                    connection_id,
                    &local_addr,
                    &send_back_addr,
                ) {
                    Ok(()) => {}
                    Err(cause) => {
                        let listen_error = ListenError::Denied { cause };

                        self.behaviour
                            .on_swarm_event(FromSwarm::ListenFailure(ListenFailure {
                                local_addr: &local_addr,
                                send_back_addr: &send_back_addr,
                                error: &listen_error,
                                connection_id,
                            }));

                        return Some(SwarmEvent::IncomingConnectionError {
                            connection_id,
                            local_addr,
                            send_back_addr,
                            error: listen_error,
                        });
                    }
                }

                self.pool.add_incoming(
                    upgrade,
                    IncomingInfo {
                        local_addr: &local_addr,
                        send_back_addr: &send_back_addr,
                    },
                    connection_id,
                );

                Some(SwarmEvent::IncomingConnection {
                    connection_id,
                    local_addr,
                    send_back_addr,
                })
            }
            TransportEvent::NewAddress {
                listener_id,
                listen_addr,
            } => {
                tracing::debug!(
                    listener=?listener_id,
                    address=%listen_addr,
                    "New listener address"
                );
                let addrs = self.listened_addrs.entry(listener_id).or_default();
                if !addrs.contains(&listen_addr) {
                    addrs.push(listen_addr.clone())
                }
                self.behaviour
                    .on_swarm_event(FromSwarm::NewListenAddr(NewListenAddr {
                        listener_id,
                        addr: &listen_addr,
                    }));
                Some(SwarmEvent::NewListenAddr {
                    listener_id,
                    address: listen_addr,
                })
            }
            TransportEvent::AddressExpired {
                listener_id,
                listen_addr,
            } => {
                tracing::debug!(
                    listener=?listener_id,
                    address=%listen_addr,
                    "Expired listener address"
                );
                if let Some(addrs) = self.listened_addrs.get_mut(&listener_id) {
                    addrs.retain(|a| a != &listen_addr);
                }
                self.behaviour
                    .on_swarm_event(FromSwarm::ExpiredListenAddr(ExpiredListenAddr {
                        listener_id,
                        addr: &listen_addr,
                    }));
                Some(SwarmEvent::ExpiredListenAddr {
                    listener_id,
                    address: listen_addr,
                })
            }
            TransportEvent::ListenerClosed {
                listener_id,
                reason,
            } => {
                tracing::debug!(
                    listener=?listener_id,
                    ?reason,
                    "Listener closed"
                );
                let addrs = self.listened_addrs.remove(&listener_id).unwrap_or_default();
                for addr in addrs.iter() {
                    self.behaviour.on_swarm_event(FromSwarm::ExpiredListenAddr(
                        ExpiredListenAddr { listener_id, addr },
                    ));
                }
                self.behaviour
                    .on_swarm_event(FromSwarm::ListenerClosed(ListenerClosed {
                        listener_id,
                        reason: reason.as_ref().copied(),
                    }));
                Some(SwarmEvent::ListenerClosed {
                    listener_id,
                    addresses: addrs.to_vec(),
                    reason,
                })
            }
            TransportEvent::ListenerError { listener_id, error } => {
                self.behaviour
                    .on_swarm_event(FromSwarm::ListenerError(ListenerError {
                        listener_id,
                        err: &error,
                    }));
                Some(SwarmEvent::ListenerError { listener_id, error })
            }
        }
    }

    fn handle_behaviour_event(
        &mut self,
        event: ToSwarm<TBehaviour::ToSwarm, THandlerInEvent<TBehaviour>>,
    ) -> Option<SwarmEvent<TBehaviour::ToSwarm, THandlerErr<TBehaviour>>> {
        match event {
            ToSwarm::GenerateEvent(event) => return Some(SwarmEvent::Behaviour(event)),
            ToSwarm::Dial { opts } => {
                let peer_id = opts.get_peer_id();
                let connection_id = opts.connection_id();
                if let Ok(()) = self.dial(opts) {
                    return Some(SwarmEvent::Dialing {
                        peer_id,
                        connection_id,
                    });
                }
            }
            ToSwarm::ListenOn { opts } => {
                // Error is dispatched internally, safe to ignore.
                let _ = self.add_listener(opts);
            }
            ToSwarm::RemoveListener { id } => {
                self.remove_listener(id);
            }
            ToSwarm::NotifyHandler {
                peer_id,
                handler,
                event,
            } => {
                assert!(self.pending_event.is_none());
                let handler = match handler {
                    NotifyHandler::One(connection) => PendingNotifyHandler::One(connection),
                    NotifyHandler::Any => {
                        let ids = self
                            .pool
                            .iter_established_connections_of_peer(&peer_id)
                            .collect();
                        PendingNotifyHandler::Any(ids)
                    }
                };

                self.pending_event = Some((peer_id, handler, event));
            }
            ToSwarm::NewExternalAddrCandidate(addr) => {
                // Apply address translation to the candidate address.
                // For TCP without port-reuse, the observed address contains an ephemeral port which needs to be replaced by the port of a listen address.
                let translated_addresses = {
                    let mut addrs: Vec<_> = self
                        .listened_addrs
                        .values()
                        .flatten()
                        .filter_map(|server| self.transport.address_translation(server, &addr))
                        .collect();

                    // remove duplicates
                    addrs.sort_unstable();
                    addrs.dedup();
                    addrs
                };

                // If address translation yielded nothing, broacast the original candidate address.
                if translated_addresses.is_empty() {
                    self.behaviour
                        .on_swarm_event(FromSwarm::NewExternalAddrCandidate(
                            NewExternalAddrCandidate { addr: &addr },
                        ));
                } else {
                    for addr in translated_addresses {
                        self.behaviour
                            .on_swarm_event(FromSwarm::NewExternalAddrCandidate(
                                NewExternalAddrCandidate { addr: &addr },
                            ));
                    }
                }
            }
            ToSwarm::ExternalAddrConfirmed(addr) => {
                self.add_external_address(addr);
            }
            ToSwarm::ExternalAddrExpired(addr) => {
                self.remove_external_address(&addr);
            }
            ToSwarm::CloseConnection {
                peer_id,
                connection,
            } => match connection {
                CloseConnection::One(connection_id) => {
                    if let Some(conn) = self.pool.get_established(connection_id) {
                        conn.start_close();
                    }
                }
                CloseConnection::All => {
                    self.pool.disconnect(peer_id);
                }
            },
        }

        None
    }

    /// Internal function used by everything event-related.
    ///
    /// Polls the `Swarm` for the next event.
    fn poll_next_event(
        mut self: Pin<&mut Self>,
        cx: &mut Context<'_>,
    ) -> Poll<SwarmEvent<TBehaviour::ToSwarm, THandlerErr<TBehaviour>>> {
        // We use a `this` variable because the compiler can't mutably borrow multiple times
        // across a `Deref`.
        let this = &mut *self;

        // This loop polls the components below in a prioritized order.
        //
        // 1. [`NetworkBehaviour`]
        // 2. Connection [`Pool`]
        // 3. [`ListenersStream`]
        //
        // (1) is polled before (2) to prioritize local work over work coming from a remote.
        //
        // (2) is polled before (3) to prioritize existing connections over upgrading new incoming connections.
        loop {
            match this.pending_event.take() {
                // Try to deliver the pending event emitted by the [`NetworkBehaviour`] in the previous
                // iteration to the connection handler(s).
                Some((peer_id, handler, event)) => match handler {
                    PendingNotifyHandler::One(conn_id) => {
                        match this.pool.get_established(conn_id) {
                            Some(conn) => match notify_one(conn, event, cx) {
                                None => continue,
                                Some(event) => {
                                    this.pending_event = Some((peer_id, handler, event));
                                }
                            },
                            None => continue,
                        }
                    }
                    PendingNotifyHandler::Any(ids) => {
                        match notify_any::<_, TBehaviour>(ids, &mut this.pool, event, cx) {
                            None => continue,
                            Some((event, ids)) => {
                                let handler = PendingNotifyHandler::Any(ids);
                                this.pending_event = Some((peer_id, handler, event));
                            }
                        }
                    }
                },
                // No pending event. Allow the [`NetworkBehaviour`] to make progress.
                None => match this.behaviour.poll(cx) {
                    Poll::Pending => {}
                    Poll::Ready(behaviour_event) => {
                        if let Some(swarm_event) = this.handle_behaviour_event(behaviour_event) {
                            return Poll::Ready(swarm_event);
                        }

                        continue;
                    }
                },
            }

            // Poll the known peers.
            match this.pool.poll(cx) {
                Poll::Pending => {}
                Poll::Ready(pool_event) => {
                    if let Some(swarm_event) = this.handle_pool_event(pool_event) {
                        return Poll::Ready(swarm_event);
                    }

                    continue;
                }
            };

            // Poll the listener(s) for new connections.
            match Pin::new(&mut this.transport).poll(cx) {
                Poll::Pending => {}
                Poll::Ready(transport_event) => {
                    if let Some(swarm_event) = this.handle_transport_event(transport_event) {
                        return Poll::Ready(swarm_event);
                    }

                    continue;
                }
            }

            return Poll::Pending;
        }
    }
}

/// Connection to notify of a pending event.
///
/// The connection IDs out of which to notify one of an event are captured at
/// the time the behaviour emits the event, in order not to forward the event to
/// a new connection which the behaviour may not have been aware of at the time
/// it issued the request for sending it.
enum PendingNotifyHandler {
    One(ConnectionId),
    Any(SmallVec<[ConnectionId; 10]>),
}

/// Notify a single connection of an event.
///
/// Returns `Some` with the given event if the connection is not currently
/// ready to receive another event, in which case the current task is
/// scheduled to be woken up.
///
/// Returns `None` if the connection is closing or the event has been
/// successfully sent, in either case the event is consumed.
fn notify_one<THandlerInEvent>(
    conn: &mut EstablishedConnection<THandlerInEvent>,
    event: THandlerInEvent,
    cx: &mut Context<'_>,
) -> Option<THandlerInEvent> {
    match conn.poll_ready_notify_handler(cx) {
        Poll::Pending => Some(event),
        Poll::Ready(Err(())) => None, // connection is closing
        Poll::Ready(Ok(())) => {
            // Can now only fail if connection is closing.
            let _ = conn.notify_handler(event);
            None
        }
    }
}

/// Notify any one of a given list of connections of a peer of an event.
///
/// Returns `Some` with the given event and a new list of connections if
/// none of the given connections was able to receive the event but at
/// least one of them is not closing, in which case the current task
/// is scheduled to be woken up. The returned connections are those which
/// may still become ready to receive another event.
///
/// Returns `None` if either all connections are closing or the event
/// was successfully sent to a handler, in either case the event is consumed.
fn notify_any<THandler, TBehaviour>(
    ids: SmallVec<[ConnectionId; 10]>,
    pool: &mut Pool<THandler>,
    event: THandlerInEvent<TBehaviour>,
    cx: &mut Context<'_>,
) -> Option<(THandlerInEvent<TBehaviour>, SmallVec<[ConnectionId; 10]>)>
where
    TBehaviour: NetworkBehaviour,
    THandler: ConnectionHandler<
        FromBehaviour = THandlerInEvent<TBehaviour>,
        ToBehaviour = THandlerOutEvent<TBehaviour>,
    >,
{
    let mut pending = SmallVec::new();
    let mut event = Some(event); // (1)
    for id in ids.into_iter() {
        if let Some(conn) = pool.get_established(id) {
            match conn.poll_ready_notify_handler(cx) {
                Poll::Pending => pending.push(id),
                Poll::Ready(Err(())) => {} // connection is closing
                Poll::Ready(Ok(())) => {
                    let e = event.take().expect("by (1),(2)");
                    if let Err(e) = conn.notify_handler(e) {
                        event = Some(e) // (2)
                    } else {
                        break;
                    }
                }
            }
        }
    }

    event.and_then(|e| {
        if !pending.is_empty() {
            Some((e, pending))
        } else {
            None
        }
    })
}

/// Stream of events returned by [`Swarm`].
///
/// Includes events from the [`NetworkBehaviour`] as well as events about
/// connection and listener status. See [`SwarmEvent`] for details.
///
/// Note: This stream is infinite and it is guaranteed that
/// [`futures::Stream::poll_next`] will never return `Poll::Ready(None)`.
impl<TBehaviour> futures::Stream for Swarm<TBehaviour>
where
    TBehaviour: NetworkBehaviour,
{
    type Item = SwarmEvent<TBehaviourOutEvent<TBehaviour>, THandlerErr<TBehaviour>>;

    fn poll_next(mut self: Pin<&mut Self>, cx: &mut Context<'_>) -> Poll<Option<Self::Item>> {
        self.as_mut().poll_next_event(cx).map(Some)
    }
}

/// The stream of swarm events never terminates, so we can implement fused for it.
impl<TBehaviour> FusedStream for Swarm<TBehaviour>
where
    TBehaviour: NetworkBehaviour,
{
    fn is_terminated(&self) -> bool {
        false
    }
}

pub struct Config {
    pool_config: PoolConfig,
}

impl Config {
    /// Creates a new [`Config`] from the given executor. The [`Swarm`] is obtained via
    /// [`Swarm::new`].
    pub fn with_executor(executor: impl Executor + Send + 'static) -> Self {
        Self {
            pool_config: PoolConfig::new(Some(Box::new(executor))),
        }
    }

    /// Sets executor to the `wasm` executor.
    /// Background tasks will be executed by the browser on the next micro-tick.
    ///
    /// Spawning a task is similar too:
    /// ```typescript
    /// function spawn(task: () => Promise<void>) {
    ///     task()
    /// }
    /// ```
    #[cfg(feature = "wasm-bindgen")]
    pub fn with_wasm_executor() -> Self {
        Self::with_executor(crate::executor::WasmBindgenExecutor)
    }

    /// Builds a new [`Config`] from the given `tokio` executor.
    #[cfg(all(
        feature = "tokio",
        not(any(target_os = "emscripten", target_os = "wasi", target_os = "unknown"))
    ))]
    pub fn with_tokio_executor() -> Self {
        Self::with_executor(crate::executor::TokioExecutor)
    }

    /// Builds a new [`Config`] from the given `async-std` executor.
    #[cfg(all(
        feature = "async-std",
        not(any(target_os = "emscripten", target_os = "wasi", target_os = "unknown"))
    ))]
    pub fn with_async_std_executor() -> Self {
        Self::with_executor(crate::executor::AsyncStdExecutor)
    }

    /// Configures the number of events from the [`NetworkBehaviour`] in
    /// destination to the [`ConnectionHandler`] that can be buffered before
    /// the [`Swarm`] has to wait. An individual buffer with this number of
    /// events exists for each individual connection.
    ///
    /// The ideal value depends on the executor used, the CPU speed, and the
    /// volume of events. If this value is too low, then the [`Swarm`] will
    /// be sleeping more often than necessary. Increasing this value increases
    /// the overall memory usage.
    pub fn with_notify_handler_buffer_size(mut self, n: NonZeroUsize) -> Self {
        self.pool_config = self.pool_config.with_notify_handler_buffer_size(n);
        self
    }

    /// Configures the size of the buffer for events sent by a [`ConnectionHandler`] to the
    /// [`NetworkBehaviour`].
    ///
    /// Each connection has its own buffer.
    ///
    /// The ideal value depends on the executor used, the CPU speed and the volume of events.
    /// If this value is too low, then the [`ConnectionHandler`]s will be sleeping more often
    /// than necessary. Increasing this value increases the overall memory
    /// usage, and more importantly the latency between the moment when an
    /// event is emitted and the moment when it is received by the
    /// [`NetworkBehaviour`].
    pub fn with_per_connection_event_buffer_size(mut self, n: usize) -> Self {
        self.pool_config = self.pool_config.with_per_connection_event_buffer_size(n);
        self
    }

    /// Number of addresses concurrently dialed for a single outbound connection attempt.
    pub fn with_dial_concurrency_factor(mut self, factor: NonZeroU8) -> Self {
        self.pool_config = self.pool_config.with_dial_concurrency_factor(factor);
        self
    }

    /// Configures an override for the substream upgrade protocol to use.
    ///
    /// The subtream upgrade protocol is the multistream-select protocol
    /// used for protocol negotiation on substreams. Since a listener
    /// supports all existing versions, the choice of upgrade protocol
    /// only effects the "dialer", i.e. the peer opening a substream.
    ///
    /// > **Note**: If configured, specific upgrade protocols for
    /// > individual [`SubstreamProtocol`]s emitted by the `NetworkBehaviour`
    /// > are ignored.
    pub fn with_substream_upgrade_protocol_override(
        mut self,
        v: libp2p_core::upgrade::Version,
    ) -> Self {
        self.pool_config = self.pool_config.with_substream_upgrade_protocol_override(v);
        self
    }

    /// The maximum number of inbound streams concurrently negotiating on a
    /// connection. New inbound streams exceeding the limit are dropped and thus
    /// reset.
    ///
    /// Note: This only enforces a limit on the number of concurrently
    /// negotiating inbound streams. The total number of inbound streams on a
    /// connection is the sum of negotiating and negotiated streams. A limit on
    /// the total number of streams can be enforced at the
    /// [`StreamMuxerBox`] level.
    pub fn with_max_negotiating_inbound_streams(mut self, v: usize) -> Self {
        self.pool_config = self.pool_config.with_max_negotiating_inbound_streams(v);
        self
    }

    /// How long to keep a connection alive once it is idling.
    ///
    /// Defaults to 0.
    pub fn with_idle_connection_timeout(mut self, timeout: Duration) -> Self {
        self.pool_config.idle_connection_timeout = timeout;
        self
    }
}

/// A [`SwarmBuilder`] provides an API for configuring and constructing a [`Swarm`].
#[deprecated(
    note = "Use the new `libp2p::SwarmBuilder` instead of `libp2p::swarm::SwarmBuilder` or create a `Swarm` directly via `Swarm::new`."
)]
pub struct SwarmBuilder<TBehaviour> {
    local_peer_id: PeerId,
    transport: transport::Boxed<(PeerId, StreamMuxerBox)>,
    behaviour: TBehaviour,
    pool_config: PoolConfig,
}

#[allow(deprecated)]
impl<TBehaviour> SwarmBuilder<TBehaviour>
where
    TBehaviour: NetworkBehaviour,
{
    /// Creates a new [`SwarmBuilder`] from the given transport, behaviour, local peer ID and
    /// executor. The `Swarm` with its underlying `Network` is obtained via
    /// [`SwarmBuilder::build`].
    pub fn with_executor(
        transport: transport::Boxed<(PeerId, StreamMuxerBox)>,
        behaviour: TBehaviour,
        local_peer_id: PeerId,
        executor: impl Executor + Send + 'static,
    ) -> Self {
        Self {
            local_peer_id,
            transport,
            behaviour,
            pool_config: PoolConfig::new(Some(Box::new(executor))),
        }
    }

    /// Sets executor to the `wasm` executor.
    /// Background tasks will be executed by the browser on the next micro-tick.
    ///
    /// Spawning a task is similar too:
    /// ```typescript
    /// function spawn(task: () => Promise<void>) {
    ///     task()
    /// }
    /// ```
    #[cfg(feature = "wasm-bindgen")]
    pub fn with_wasm_executor(
        transport: transport::Boxed<(PeerId, StreamMuxerBox)>,
        behaviour: TBehaviour,
        local_peer_id: PeerId,
    ) -> Self {
        Self::with_executor(
            transport,
            behaviour,
            local_peer_id,
            crate::executor::WasmBindgenExecutor,
        )
    }

    /// Builds a new [`SwarmBuilder`] from the given transport, behaviour, local peer ID and a
    /// `tokio` executor.
    #[cfg(all(
        feature = "tokio",
        not(any(target_os = "emscripten", target_os = "wasi", target_os = "unknown"))
    ))]
    pub fn with_tokio_executor(
        transport: transport::Boxed<(PeerId, StreamMuxerBox)>,
        behaviour: TBehaviour,
        local_peer_id: PeerId,
    ) -> Self {
        Self::with_executor(
            transport,
            behaviour,
            local_peer_id,
            crate::executor::TokioExecutor,
        )
    }

    /// Builds a new [`SwarmBuilder`] from the given transport, behaviour, local peer ID and a
    /// `async-std` executor.
    #[cfg(all(
        feature = "async-std",
        not(any(target_os = "emscripten", target_os = "wasi", target_os = "unknown"))
    ))]
    pub fn with_async_std_executor(
        transport: transport::Boxed<(PeerId, StreamMuxerBox)>,
        behaviour: TBehaviour,
        local_peer_id: PeerId,
    ) -> Self {
        Self::with_executor(
            transport,
            behaviour,
            local_peer_id,
            crate::executor::AsyncStdExecutor,
        )
    }

    /// Creates a new [`SwarmBuilder`] from the given transport, behaviour and local peer ID. The
    /// `Swarm` with its underlying `Network` is obtained via [`SwarmBuilder::build`].
    ///
    /// ## ⚠️  Performance warning
    /// All connections will be polled on the current task, thus quite bad performance
    /// characteristics should be expected. Whenever possible use an executor and
    /// [`SwarmBuilder::with_executor`].
    pub fn without_executor(
        transport: transport::Boxed<(PeerId, StreamMuxerBox)>,
        behaviour: TBehaviour,
        local_peer_id: PeerId,
    ) -> Self {
        Self {
            local_peer_id,
            transport,
            behaviour,
            pool_config: PoolConfig::new(None),
        }
    }

    /// Configures the number of events from the [`NetworkBehaviour`] in
    /// destination to the [`ConnectionHandler`] that can be buffered before
    /// the [`Swarm`] has to wait. An individual buffer with this number of
    /// events exists for each individual connection.
    ///
    /// The ideal value depends on the executor used, the CPU speed, and the
    /// volume of events. If this value is too low, then the [`Swarm`] will
    /// be sleeping more often than necessary. Increasing this value increases
    /// the overall memory usage.
    pub fn notify_handler_buffer_size(mut self, n: NonZeroUsize) -> Self {
        self.pool_config = self.pool_config.with_notify_handler_buffer_size(n);
        self
    }

    /// Configures the size of the buffer for events sent by a [`ConnectionHandler`] to the
    /// [`NetworkBehaviour`].
    ///
    /// Each connection has its own buffer.
    ///
    /// The ideal value depends on the executor used, the CPU speed and the volume of events.
    /// If this value is too low, then the [`ConnectionHandler`]s will be sleeping more often
    /// than necessary. Increasing this value increases the overall memory
    /// usage, and more importantly the latency between the moment when an
    /// event is emitted and the moment when it is received by the
    /// [`NetworkBehaviour`].
    pub fn per_connection_event_buffer_size(mut self, n: usize) -> Self {
        self.pool_config = self.pool_config.with_per_connection_event_buffer_size(n);
        self
    }

    /// Number of addresses concurrently dialed for a single outbound connection attempt.
    pub fn dial_concurrency_factor(mut self, factor: NonZeroU8) -> Self {
        self.pool_config = self.pool_config.with_dial_concurrency_factor(factor);
        self
    }

    /// Configures an override for the substream upgrade protocol to use.
    ///
    /// The subtream upgrade protocol is the multistream-select protocol
    /// used for protocol negotiation on substreams. Since a listener
    /// supports all existing versions, the choice of upgrade protocol
    /// only effects the "dialer", i.e. the peer opening a substream.
    ///
    /// > **Note**: If configured, specific upgrade protocols for
    /// > individual [`SubstreamProtocol`]s emitted by the `NetworkBehaviour`
    /// > are ignored.
    pub fn substream_upgrade_protocol_override(mut self, v: libp2p_core::upgrade::Version) -> Self {
        self.pool_config = self.pool_config.with_substream_upgrade_protocol_override(v);
        self
    }

    /// The maximum number of inbound streams concurrently negotiating on a
    /// connection. New inbound streams exceeding the limit are dropped and thus
    /// reset.
    ///
    /// Note: This only enforces a limit on the number of concurrently
    /// negotiating inbound streams. The total number of inbound streams on a
    /// connection is the sum of negotiating and negotiated streams. A limit on
    /// the total number of streams can be enforced at the [`StreamMuxerBox`] level.
    pub fn max_negotiating_inbound_streams(mut self, v: usize) -> Self {
        self.pool_config = self.pool_config.with_max_negotiating_inbound_streams(v);
        self
    }

    /// How long to keep a connection alive once it is idling.
    ///
    /// Defaults to 0.
    pub fn idle_connection_timeout(mut self, timeout: Duration) -> Self {
        self.pool_config.idle_connection_timeout = timeout;
        self
    }

    /// Builds a `Swarm` with the current configuration.
    pub fn build(self) -> Swarm<TBehaviour> {
<<<<<<< HEAD
        tracing::info!(local_peer_id=%self.local_peer_id);
        Swarm {
            local_peer_id: self.local_peer_id,
            transport: self.transport,
            pool: Pool::new(self.local_peer_id, self.pool_config),
            behaviour: self.behaviour,
            supported_protocols: Default::default(),
            confirmed_external_addr: Default::default(),
            listened_addrs: HashMap::new(),
            pending_event: None,
        }
=======
        Swarm::new(
            self.transport,
            self.behaviour,
            self.local_peer_id,
            Config {
                pool_config: self.pool_config,
            },
        )
>>>>>>> 85e61059
    }
}

/// Possible errors when trying to establish or upgrade an outbound connection.
#[derive(Debug)]
pub enum DialError {
    /// The peer identity obtained on the connection matches the local peer.
    LocalPeerId {
        endpoint: ConnectedPoint,
    },
    /// No addresses have been provided by [`NetworkBehaviour::handle_pending_outbound_connection`] and [`DialOpts`].
    NoAddresses,
    /// The provided [`dial_opts::PeerCondition`] evaluated to false and thus
    /// the dial was aborted.
    DialPeerConditionFalse(dial_opts::PeerCondition),
    /// Pending connection attempt has been aborted.
    Aborted,
    /// The peer identity obtained on the connection did not match the one that was expected.
    WrongPeerId {
        obtained: PeerId,
        endpoint: ConnectedPoint,
    },
    Denied {
        cause: ConnectionDenied,
    },
    /// An error occurred while negotiating the transport protocol(s) on a connection.
    Transport(Vec<(Multiaddr, TransportError<io::Error>)>),
}

impl From<PendingOutboundConnectionError> for DialError {
    fn from(error: PendingOutboundConnectionError) -> Self {
        match error {
            PendingConnectionError::Aborted => DialError::Aborted,
            PendingConnectionError::WrongPeerId { obtained, endpoint } => {
                DialError::WrongPeerId { obtained, endpoint }
            }
            PendingConnectionError::LocalPeerId { endpoint } => DialError::LocalPeerId { endpoint },
            PendingConnectionError::Transport(e) => DialError::Transport(e),
        }
    }
}

impl fmt::Display for DialError {
    fn fmt(&self, f: &mut fmt::Formatter<'_>) -> fmt::Result {
        match self {
            DialError::NoAddresses => write!(f, "Dial error: no addresses for peer."),
            DialError::LocalPeerId { endpoint } => write!(
                f,
                "Dial error: tried to dial local peer id at {endpoint:?}."
            ),
            DialError::DialPeerConditionFalse(PeerCondition::Disconnected) => write!(f, "Dial error: dial condition was configured to only happen when disconnected (`PeerCondition::Disconnected`), but node is already connected, thus cancelling new dial."),
            DialError::DialPeerConditionFalse(PeerCondition::NotDialing) => write!(f, "Dial error: dial condition was configured to only happen if there is currently no ongoing dialing attempt (`PeerCondition::NotDialing`), but a dial is in progress, thus cancelling new dial."),
            DialError::DialPeerConditionFalse(PeerCondition::DisconnectedAndNotDialing) => write!(f, "Dial error: dial condition was configured to only happen when both disconnected (`PeerCondition::Disconnected`) and there is currently no ongoing dialing attempt (`PeerCondition::NotDialing`), but node is already connected or dial is in progress, thus cancelling new dial."),
            DialError::DialPeerConditionFalse(PeerCondition::Always) => unreachable!("Dial peer condition is by definition true."),
            DialError::Aborted => write!(
                f,
                "Dial error: Pending connection attempt has been aborted."
            ),
            DialError::WrongPeerId { obtained, endpoint } => write!(
                f,
                "Dial error: Unexpected peer ID {obtained} at {endpoint:?}."
            ),
            DialError::Transport(errors) => {
                write!(f, "Failed to negotiate transport protocol(s): [")?;

                for (addr, error) in errors {
                    write!(f, "({addr}")?;
                    print_error_chain(f, error)?;
                    write!(f, ")")?;
                }
                write!(f, "]")?;

                Ok(())
            }
            DialError::Denied { .. } => {
                write!(f, "Dial error")
            }
        }
    }
}

fn print_error_chain(f: &mut fmt::Formatter<'_>, e: &dyn error::Error) -> fmt::Result {
    write!(f, ": {e}")?;

    if let Some(source) = e.source() {
        print_error_chain(f, source)?;
    }

    Ok(())
}

impl error::Error for DialError {
    fn source(&self) -> Option<&(dyn error::Error + 'static)> {
        match self {
            DialError::LocalPeerId { .. } => None,
            DialError::NoAddresses => None,
            DialError::DialPeerConditionFalse(_) => None,
            DialError::Aborted => None,
            DialError::WrongPeerId { .. } => None,
            DialError::Transport(_) => None,
            DialError::Denied { cause } => Some(cause),
        }
    }
}

/// Possible errors when upgrading an inbound connection.
#[derive(Debug)]
pub enum ListenError {
    /// Pending connection attempt has been aborted.
    Aborted,
    /// The peer identity obtained on the connection did not match the one that was expected.
    WrongPeerId {
        obtained: PeerId,
        endpoint: ConnectedPoint,
    },
    /// The connection was dropped because it resolved to our own [`PeerId`].
    LocalPeerId {
        endpoint: ConnectedPoint,
    },
    Denied {
        cause: ConnectionDenied,
    },
    /// An error occurred while negotiating the transport protocol(s) on a connection.
    Transport(TransportError<io::Error>),
}

impl From<PendingInboundConnectionError> for ListenError {
    fn from(error: PendingInboundConnectionError) -> Self {
        match error {
            PendingInboundConnectionError::Transport(inner) => ListenError::Transport(inner),
            PendingInboundConnectionError::Aborted => ListenError::Aborted,
            PendingInboundConnectionError::WrongPeerId { obtained, endpoint } => {
                ListenError::WrongPeerId { obtained, endpoint }
            }
            PendingInboundConnectionError::LocalPeerId { endpoint } => {
                ListenError::LocalPeerId { endpoint }
            }
        }
    }
}

impl fmt::Display for ListenError {
    fn fmt(&self, f: &mut fmt::Formatter<'_>) -> fmt::Result {
        match self {
            ListenError::Aborted => write!(
                f,
                "Listen error: Pending connection attempt has been aborted."
            ),
            ListenError::WrongPeerId { obtained, endpoint } => write!(
                f,
                "Listen error: Unexpected peer ID {obtained} at {endpoint:?}."
            ),
            ListenError::Transport(_) => {
                write!(f, "Listen error: Failed to negotiate transport protocol(s)")
            }
            ListenError::Denied { cause } => {
                write!(f, "Listen error: Denied: {cause}")
            }
            ListenError::LocalPeerId { endpoint } => {
                write!(f, "Listen error: Local peer ID at {endpoint:?}.")
            }
        }
    }
}

impl error::Error for ListenError {
    fn source(&self) -> Option<&(dyn error::Error + 'static)> {
        match self {
            ListenError::WrongPeerId { .. } => None,
            ListenError::Transport(err) => Some(err),
            ListenError::Aborted => None,
            ListenError::Denied { cause } => Some(cause),
            ListenError::LocalPeerId { .. } => None,
        }
    }
}

/// A connection was denied.
///
/// To figure out which [`NetworkBehaviour`] denied the connection, use [`ConnectionDenied::downcast`].
#[derive(Debug)]
pub struct ConnectionDenied {
    inner: Box<dyn error::Error + Send + Sync + 'static>,
}

impl ConnectionDenied {
    pub fn new(cause: impl Into<Box<dyn error::Error + Send + Sync + 'static>>) -> Self {
        Self {
            inner: cause.into(),
        }
    }

    /// Attempt to downcast to a particular reason for why the connection was denied.
    pub fn downcast<E>(self) -> Result<E, Self>
    where
        E: error::Error + Send + Sync + 'static,
    {
        let inner = self
            .inner
            .downcast::<E>()
            .map_err(|inner| ConnectionDenied { inner })?;

        Ok(*inner)
    }

    /// Attempt to downcast to a particular reason for why the connection was denied.
    pub fn downcast_ref<E>(&self) -> Option<&E>
    where
        E: error::Error + Send + Sync + 'static,
    {
        self.inner.downcast_ref::<E>()
    }
}

impl fmt::Display for ConnectionDenied {
    fn fmt(&self, f: &mut fmt::Formatter<'_>) -> fmt::Result {
        write!(f, "connection denied")
    }
}

impl error::Error for ConnectionDenied {
    fn source(&self) -> Option<&(dyn error::Error + 'static)> {
        Some(self.inner.as_ref())
    }
}

/// Information about the connections obtained by [`Swarm::network_info()`].
#[derive(Clone, Debug)]
pub struct NetworkInfo {
    /// The total number of connected peers.
    num_peers: usize,
    /// Counters of ongoing network connections.
    connection_counters: ConnectionCounters,
}

impl NetworkInfo {
    /// The number of connected peers, i.e. peers with whom at least
    /// one established connection exists.
    pub fn num_peers(&self) -> usize {
        self.num_peers
    }

    /// Gets counters for ongoing network connections.
    pub fn connection_counters(&self) -> &ConnectionCounters {
        &self.connection_counters
    }
}

/// Ensures a given `Multiaddr` is a `/p2p/...` address for the given peer.
///
/// If the given address is already a `p2p` address for the given peer,
/// i.e. the last encapsulated protocol is `/p2p/<peer-id>`, this is a no-op.
///
/// If the given address is already a `p2p` address for a different peer
/// than the one given, the given `Multiaddr` is returned as an `Err`.
///
/// If the given address is not yet a `p2p` address for the given peer,
/// the `/p2p/<peer-id>` protocol is appended to the returned address.
fn p2p_addr(peer: Option<PeerId>, addr: Multiaddr) -> Result<Multiaddr, Multiaddr> {
    let peer = match peer {
        Some(p) => p,
        None => return Ok(addr),
    };

    if let Some(multiaddr::Protocol::P2p(peer_id)) = addr.iter().last() {
        if peer_id != peer {
            return Err(addr);
        }

        return Ok(addr);
    }

    Ok(addr.with(multiaddr::Protocol::P2p(peer)))
}

#[cfg(test)]
mod tests {
    use super::*;
    use crate::dummy;
    use crate::test::{CallTraceBehaviour, MockBehaviour};
    use futures::future;
    use libp2p_core::multiaddr::multiaddr;
    use libp2p_core::transport::memory::MemoryTransportError;
    use libp2p_core::transport::TransportEvent;
    use libp2p_core::Endpoint;
    use libp2p_core::{multiaddr, transport, upgrade};
    use libp2p_identity as identity;
    use libp2p_plaintext as plaintext;
    use libp2p_yamux as yamux;
    use quickcheck::*;

    // Test execution state.
    // Connection => Disconnecting => Connecting.
    enum State {
        Connecting,
        Disconnecting,
    }

    fn new_test_swarm(
        config: Config,
    ) -> Swarm<CallTraceBehaviour<MockBehaviour<dummy::ConnectionHandler, ()>>> {
        let id_keys = identity::Keypair::generate_ed25519();
        let local_public_key = id_keys.public();
        let transport = transport::MemoryTransport::default()
            .upgrade(upgrade::Version::V1)
            .authenticate(plaintext::Config::new(&id_keys))
            .multiplex(yamux::Config::default())
            .boxed();
        let behaviour = CallTraceBehaviour::new(MockBehaviour::new(dummy::ConnectionHandler));

        Swarm::new(
            transport,
            behaviour,
            local_public_key.into(),
            config.with_idle_connection_timeout(Duration::from_secs(5)),
        )
    }

    fn swarms_connected<TBehaviour>(
        swarm1: &Swarm<CallTraceBehaviour<TBehaviour>>,
        swarm2: &Swarm<CallTraceBehaviour<TBehaviour>>,
        num_connections: usize,
    ) -> bool
    where
        TBehaviour: NetworkBehaviour,
        THandlerOutEvent<TBehaviour>: Clone,
    {
        swarm1
            .behaviour()
            .num_connections_to_peer(*swarm2.local_peer_id())
            == num_connections
            && swarm2
                .behaviour()
                .num_connections_to_peer(*swarm1.local_peer_id())
                == num_connections
            && swarm1.is_connected(swarm2.local_peer_id())
            && swarm2.is_connected(swarm1.local_peer_id())
    }

    fn swarms_disconnected<TBehaviour: NetworkBehaviour>(
        swarm1: &Swarm<CallTraceBehaviour<TBehaviour>>,
        swarm2: &Swarm<CallTraceBehaviour<TBehaviour>>,
    ) -> bool
    where
        TBehaviour: NetworkBehaviour,
        THandlerOutEvent<TBehaviour>: Clone,
    {
        swarm1
            .behaviour()
            .num_connections_to_peer(*swarm2.local_peer_id())
            == 0
            && swarm2
                .behaviour()
                .num_connections_to_peer(*swarm1.local_peer_id())
                == 0
            && !swarm1.is_connected(swarm2.local_peer_id())
            && !swarm2.is_connected(swarm1.local_peer_id())
    }

    /// Establishes multiple connections between two peers,
    /// after which one peer disconnects the other using [`Swarm::disconnect_peer_id`].
    ///
    /// The test expects both behaviours to be notified via calls to [`NetworkBehaviour::on_swarm_event`]
    /// with pairs of [`FromSwarm::ConnectionEstablished`] / [`FromSwarm::ConnectionClosed`]
    #[tokio::test]
    async fn test_swarm_disconnect() {
        let mut swarm1 = new_test_swarm(Config::with_tokio_executor());
        let mut swarm2 = new_test_swarm(Config::with_tokio_executor());

        let addr1: Multiaddr = multiaddr::Protocol::Memory(rand::random::<u64>()).into();
        let addr2: Multiaddr = multiaddr::Protocol::Memory(rand::random::<u64>()).into();

        swarm1.listen_on(addr1.clone()).unwrap();
        swarm2.listen_on(addr2.clone()).unwrap();

        let swarm1_id = *swarm1.local_peer_id();

        let mut reconnected = false;
        let num_connections = 10;

        for _ in 0..num_connections {
            swarm1.dial(addr2.clone()).unwrap();
        }
        let mut state = State::Connecting;

        future::poll_fn(move |cx| loop {
            let poll1 = Swarm::poll_next_event(Pin::new(&mut swarm1), cx);
            let poll2 = Swarm::poll_next_event(Pin::new(&mut swarm2), cx);
            match state {
                State::Connecting => {
                    if swarms_connected(&swarm1, &swarm2, num_connections) {
                        if reconnected {
                            return Poll::Ready(());
                        }
                        swarm2
                            .disconnect_peer_id(swarm1_id)
                            .expect("Error disconnecting");
                        state = State::Disconnecting;
                    }
                }
                State::Disconnecting => {
                    if swarms_disconnected(&swarm1, &swarm2) {
                        if reconnected {
                            return Poll::Ready(());
                        }
                        reconnected = true;
                        for _ in 0..num_connections {
                            swarm2.dial(addr1.clone()).unwrap();
                        }
                        state = State::Connecting;
                    }
                }
            }

            if poll1.is_pending() && poll2.is_pending() {
                return Poll::Pending;
            }
        })
        .await
    }

    /// Establishes multiple connections between two peers,
    /// after which one peer disconnects the other
    /// using [`ToSwarm::CloseConnection`] returned by a [`NetworkBehaviour`].
    ///
    /// The test expects both behaviours to be notified via calls to [`NetworkBehaviour::on_swarm_event`]
    /// with pairs of [`FromSwarm::ConnectionEstablished`] / [`FromSwarm::ConnectionClosed`]
    #[tokio::test]
    async fn test_behaviour_disconnect_all() {
        let mut swarm1 = new_test_swarm(Config::with_tokio_executor());
        let mut swarm2 = new_test_swarm(Config::with_tokio_executor());

        let addr1: Multiaddr = multiaddr::Protocol::Memory(rand::random::<u64>()).into();
        let addr2: Multiaddr = multiaddr::Protocol::Memory(rand::random::<u64>()).into();

        swarm1.listen_on(addr1.clone()).unwrap();
        swarm2.listen_on(addr2.clone()).unwrap();

        let swarm1_id = *swarm1.local_peer_id();

        let mut reconnected = false;
        let num_connections = 10;

        for _ in 0..num_connections {
            swarm1.dial(addr2.clone()).unwrap();
        }
        let mut state = State::Connecting;

        future::poll_fn(move |cx| loop {
            let poll1 = Swarm::poll_next_event(Pin::new(&mut swarm1), cx);
            let poll2 = Swarm::poll_next_event(Pin::new(&mut swarm2), cx);
            match state {
                State::Connecting => {
                    if swarms_connected(&swarm1, &swarm2, num_connections) {
                        if reconnected {
                            return Poll::Ready(());
                        }
                        swarm2
                            .behaviour
                            .inner()
                            .next_action
                            .replace(ToSwarm::CloseConnection {
                                peer_id: swarm1_id,
                                connection: CloseConnection::All,
                            });
                        state = State::Disconnecting;
                        continue;
                    }
                }
                State::Disconnecting => {
                    if swarms_disconnected(&swarm1, &swarm2) {
                        reconnected = true;
                        for _ in 0..num_connections {
                            swarm2.dial(addr1.clone()).unwrap();
                        }
                        state = State::Connecting;
                        continue;
                    }
                }
            }

            if poll1.is_pending() && poll2.is_pending() {
                return Poll::Pending;
            }
        })
        .await
    }

    /// Establishes multiple connections between two peers,
    /// after which one peer closes a single connection
    /// using [`ToSwarm::CloseConnection`] returned by a [`NetworkBehaviour`].
    ///
    /// The test expects both behaviours to be notified via calls to [`NetworkBehaviour::on_swarm_event`]
    /// with pairs of [`FromSwarm::ConnectionEstablished`] / [`FromSwarm::ConnectionClosed`]
    #[tokio::test]
    async fn test_behaviour_disconnect_one() {
        let mut swarm1 = new_test_swarm(Config::with_tokio_executor());
        let mut swarm2 = new_test_swarm(Config::with_tokio_executor());

        let addr1: Multiaddr = multiaddr::Protocol::Memory(rand::random::<u64>()).into();
        let addr2: Multiaddr = multiaddr::Protocol::Memory(rand::random::<u64>()).into();

        swarm1.listen_on(addr1).unwrap();
        swarm2.listen_on(addr2.clone()).unwrap();

        let swarm1_id = *swarm1.local_peer_id();

        let num_connections = 10;

        for _ in 0..num_connections {
            swarm1.dial(addr2.clone()).unwrap();
        }
        let mut state = State::Connecting;
        let mut disconnected_conn_id = None;

        future::poll_fn(move |cx| loop {
            let poll1 = Swarm::poll_next_event(Pin::new(&mut swarm1), cx);
            let poll2 = Swarm::poll_next_event(Pin::new(&mut swarm2), cx);
            match state {
                State::Connecting => {
                    if swarms_connected(&swarm1, &swarm2, num_connections) {
                        disconnected_conn_id = {
                            let conn_id =
                                swarm2.behaviour.on_connection_established[num_connections / 2].1;
                            swarm2.behaviour.inner().next_action.replace(
                                ToSwarm::CloseConnection {
                                    peer_id: swarm1_id,
                                    connection: CloseConnection::One(conn_id),
                                },
                            );
                            Some(conn_id)
                        };
                        state = State::Disconnecting;
                    }
                }
                State::Disconnecting => {
                    for s in &[&swarm1, &swarm2] {
                        assert!(s
                            .behaviour
                            .on_connection_closed
                            .iter()
                            .all(|(.., remaining_conns)| *remaining_conns > 0));
                        assert_eq!(s.behaviour.on_connection_established.len(), num_connections);
                        s.behaviour.assert_connected(num_connections, 1);
                    }
                    if [&swarm1, &swarm2]
                        .iter()
                        .all(|s| s.behaviour.on_connection_closed.len() == 1)
                    {
                        let conn_id = swarm2.behaviour.on_connection_closed[0].1;
                        assert_eq!(Some(conn_id), disconnected_conn_id);
                        return Poll::Ready(());
                    }
                }
            }

            if poll1.is_pending() && poll2.is_pending() {
                return Poll::Pending;
            }
        })
        .await
    }

    #[test]
    fn concurrent_dialing() {
        #[derive(Clone, Debug)]
        struct DialConcurrencyFactor(NonZeroU8);

        impl Arbitrary for DialConcurrencyFactor {
            fn arbitrary(g: &mut Gen) -> Self {
                Self(NonZeroU8::new(g.gen_range(1..11)).unwrap())
            }
        }

        fn prop(concurrency_factor: DialConcurrencyFactor) {
            tokio::runtime::Runtime::new().unwrap().block_on(async {
                let mut swarm = new_test_swarm(
                    Config::with_tokio_executor()
                        .with_dial_concurrency_factor(concurrency_factor.0),
                );

                // Listen on `concurrency_factor + 1` addresses.
                //
                // `+ 2` to ensure a subset of addresses is dialed by network_2.
                let num_listen_addrs = concurrency_factor.0.get() + 2;
                let mut listen_addresses = Vec::new();
                let mut transports = Vec::new();
                for _ in 0..num_listen_addrs {
                    let mut transport = transport::MemoryTransport::default().boxed();
                    transport
                        .listen_on(ListenerId::next(), "/memory/0".parse().unwrap())
                        .unwrap();

                    match transport.select_next_some().await {
                        TransportEvent::NewAddress { listen_addr, .. } => {
                            listen_addresses.push(listen_addr);
                        }
                        _ => panic!("Expected `NewListenAddr` event."),
                    }

                    transports.push(transport);
                }

                // Have swarm dial each listener and wait for each listener to receive the incoming
                // connections.
                swarm
                    .dial(
                        DialOpts::peer_id(PeerId::random())
                            .addresses(listen_addresses)
                            .build(),
                    )
                    .unwrap();
                for mut transport in transports.into_iter() {
                    match futures::future::select(transport.select_next_some(), swarm.next()).await
                    {
                        future::Either::Left((TransportEvent::Incoming { .. }, _)) => {}
                        future::Either::Left(_) => {
                            panic!("Unexpected transport event.")
                        }
                        future::Either::Right((e, _)) => {
                            panic!("Expect swarm to not emit any event {e:?}")
                        }
                    }
                }

                match swarm.next().await.unwrap() {
                    SwarmEvent::OutgoingConnectionError { .. } => {}
                    e => panic!("Unexpected swarm event {e:?}"),
                }
            })
        }

        QuickCheck::new().tests(10).quickcheck(prop as fn(_) -> _);
    }

    #[tokio::test]
    async fn invalid_peer_id() {
        // Checks whether dialing an address containing the wrong peer id raises an error
        // for the expected peer id instead of the obtained peer id.

        let mut swarm1 = new_test_swarm(Config::with_tokio_executor());
        let mut swarm2 = new_test_swarm(Config::with_tokio_executor());

        swarm1.listen_on("/memory/0".parse().unwrap()).unwrap();

        let address = future::poll_fn(|cx| match swarm1.poll_next_unpin(cx) {
            Poll::Ready(Some(SwarmEvent::NewListenAddr { address, .. })) => Poll::Ready(address),
            Poll::Pending => Poll::Pending,
            _ => panic!("Was expecting the listen address to be reported"),
        })
        .await;

        let other_id = PeerId::random();
        let other_addr = address.with(multiaddr::Protocol::P2p(other_id));

        swarm2.dial(other_addr.clone()).unwrap();

        let (peer_id, error) = future::poll_fn(|cx| {
            if let Poll::Ready(Some(SwarmEvent::IncomingConnection { .. })) =
                swarm1.poll_next_unpin(cx)
            {}

            match swarm2.poll_next_unpin(cx) {
                Poll::Ready(Some(SwarmEvent::OutgoingConnectionError {
                    peer_id, error, ..
                })) => Poll::Ready((peer_id, error)),
                Poll::Ready(x) => panic!("unexpected {x:?}"),
                Poll::Pending => Poll::Pending,
            }
        })
        .await;
        assert_eq!(peer_id.unwrap(), other_id);
        match error {
            DialError::WrongPeerId { obtained, endpoint } => {
                assert_eq!(obtained, *swarm1.local_peer_id());
                assert_eq!(
                    endpoint,
                    ConnectedPoint::Dialer {
                        address: other_addr,
                        role_override: Endpoint::Dialer,
                    }
                );
            }
            x => panic!("wrong error {x:?}"),
        }
    }

    #[tokio::test]
    async fn dial_self() {
        // Check whether dialing ourselves correctly fails.
        //
        // Dialing the same address we're listening should result in three events:
        //
        // - The incoming connection notification (before we know the incoming peer ID).
        // - The connection error for the dialing endpoint (once we've determined that it's our own ID).
        // - The connection error for the listening endpoint (once we've determined that it's our own ID).
        //
        // The last two can happen in any order.

        let mut swarm = new_test_swarm(Config::with_tokio_executor());
        swarm.listen_on("/memory/0".parse().unwrap()).unwrap();

        let local_address = future::poll_fn(|cx| match swarm.poll_next_unpin(cx) {
            Poll::Ready(Some(SwarmEvent::NewListenAddr { address, .. })) => Poll::Ready(address),
            Poll::Pending => Poll::Pending,
            _ => panic!("Was expecting the listen address to be reported"),
        })
        .await;

        swarm.listened_addrs.clear(); // This is a hack to actually execute the dial to ourselves which would otherwise be filtered.

        swarm.dial(local_address.clone()).unwrap();

        let mut got_dial_err = false;
        let mut got_inc_err = false;
        future::poll_fn(|cx| -> Poll<Result<(), io::Error>> {
            loop {
                match swarm.poll_next_unpin(cx) {
                    Poll::Ready(Some(SwarmEvent::OutgoingConnectionError {
                        peer_id,
                        error: DialError::LocalPeerId { .. },
                        ..
                    })) => {
                        assert_eq!(&peer_id.unwrap(), swarm.local_peer_id());
                        assert!(!got_dial_err);
                        got_dial_err = true;
                        if got_inc_err {
                            return Poll::Ready(Ok(()));
                        }
                    }
                    Poll::Ready(Some(SwarmEvent::IncomingConnectionError {
                        local_addr, ..
                    })) => {
                        assert!(!got_inc_err);
                        assert_eq!(local_addr, local_address);
                        got_inc_err = true;
                        if got_dial_err {
                            return Poll::Ready(Ok(()));
                        }
                    }
                    Poll::Ready(Some(SwarmEvent::IncomingConnection { local_addr, .. })) => {
                        assert_eq!(local_addr, local_address);
                    }
                    Poll::Ready(ev) => {
                        panic!("Unexpected event: {ev:?}")
                    }
                    Poll::Pending => break Poll::Pending,
                }
            }
        })
        .await
        .unwrap();
    }

    #[tokio::test]
    async fn dial_self_by_id() {
        // Trying to dial self by passing the same `PeerId` shouldn't even be possible in the first
        // place.
        let swarm = new_test_swarm(Config::with_tokio_executor());
        let peer_id = *swarm.local_peer_id();
        assert!(!swarm.is_connected(&peer_id));
    }

    #[tokio::test]
    async fn multiple_addresses_err() {
        // Tries dialing multiple addresses, and makes sure there's one dialing error per address.

        let target = PeerId::random();

        let mut swarm = new_test_swarm(Config::with_tokio_executor());

        let addresses = HashSet::from([
            multiaddr![Ip4([0, 0, 0, 0]), Tcp(rand::random::<u16>())],
            multiaddr![Ip4([0, 0, 0, 0]), Tcp(rand::random::<u16>())],
            multiaddr![Ip4([0, 0, 0, 0]), Tcp(rand::random::<u16>())],
            multiaddr![Udp(rand::random::<u16>())],
            multiaddr![Udp(rand::random::<u16>())],
            multiaddr![Udp(rand::random::<u16>())],
            multiaddr![Udp(rand::random::<u16>())],
            multiaddr![Udp(rand::random::<u16>())],
        ]);

        swarm
            .dial(
                DialOpts::peer_id(target)
                    .addresses(addresses.iter().cloned().collect())
                    .build(),
            )
            .unwrap();

        match swarm.next().await.unwrap() {
            SwarmEvent::OutgoingConnectionError {
                peer_id,
                // multiaddr,
                error: DialError::Transport(errors),
                ..
            } => {
                assert_eq!(target, peer_id.unwrap());

                let failed_addresses = errors.into_iter().map(|(addr, _)| addr).collect::<Vec<_>>();
                let expected_addresses = addresses
                    .into_iter()
                    .map(|addr| addr.with(multiaddr::Protocol::P2p(target)))
                    .collect::<Vec<_>>();

                assert_eq!(expected_addresses, failed_addresses);
            }
            e => panic!("Unexpected event: {e:?}"),
        }
    }

    #[tokio::test]
    async fn aborting_pending_connection_surfaces_error() {
        let _ = tracing_subscriber::fmt()
            .with_env_filter(tracing_subscriber::EnvFilter::from_default_env())
            .try_init();

        let mut dialer = new_test_swarm(Config::with_tokio_executor());
        let mut listener = new_test_swarm(Config::with_tokio_executor());

        let listener_peer_id = *listener.local_peer_id();
        listener.listen_on(multiaddr![Memory(0u64)]).unwrap();
        let listener_address = match listener.next().await.unwrap() {
            SwarmEvent::NewListenAddr { address, .. } => address,
            e => panic!("Unexpected network event: {e:?}"),
        };

        dialer
            .dial(
                DialOpts::peer_id(listener_peer_id)
                    .addresses(vec![listener_address])
                    .build(),
            )
            .unwrap();

        dialer
            .disconnect_peer_id(listener_peer_id)
            .expect_err("Expect peer to not yet be connected.");

        match dialer.next().await.unwrap() {
            SwarmEvent::OutgoingConnectionError {
                error: DialError::Aborted,
                ..
            } => {}
            e => panic!("Unexpected swarm event {e:?}."),
        }
    }

    #[test]
    fn dial_error_prints_sources() {
        // This constitutes a fairly typical error for chained transports.
        let error = DialError::Transport(vec![(
            "/ip4/127.0.0.1/tcp/80".parse().unwrap(),
            TransportError::Other(io::Error::new(
                io::ErrorKind::Other,
                MemoryTransportError::Unreachable,
            )),
        )]);

        let string = format!("{error}");

        // Unfortunately, we have some "empty" errors that lead to multiple colons without text but that is the best we can do.
        assert_eq!("Failed to negotiate transport protocol(s): [(/ip4/127.0.0.1/tcp/80: : No listener on the given port.)]", string)
    }
}<|MERGE_RESOLUTION|>--- conflicted
+++ resolved
@@ -366,7 +366,7 @@
         local_peer_id: PeerId,
         config: Config,
     ) -> Self {
-        log::info!("Local peer id: {local_peer_id}");
+        tracing::info!(%local_peer_id);
 
         Swarm {
             local_peer_id,
@@ -1670,19 +1670,6 @@
 
     /// Builds a `Swarm` with the current configuration.
     pub fn build(self) -> Swarm<TBehaviour> {
-<<<<<<< HEAD
-        tracing::info!(local_peer_id=%self.local_peer_id);
-        Swarm {
-            local_peer_id: self.local_peer_id,
-            transport: self.transport,
-            pool: Pool::new(self.local_peer_id, self.pool_config),
-            behaviour: self.behaviour,
-            supported_protocols: Default::default(),
-            confirmed_external_addr: Default::default(),
-            listened_addrs: HashMap::new(),
-            pending_event: None,
-        }
-=======
         Swarm::new(
             self.transport,
             self.behaviour,
@@ -1691,7 +1678,6 @@
                 pool_config: self.pool_config,
             },
         )
->>>>>>> 85e61059
     }
 }
 
