<<<<<<< HEAD
## 0.43.5 - unreleased

- Deprecate old `libp2p::swarm::SwarmBuilder`.
  Most users should use the new `libp2p::SwarmBuilder`.
  In some special cases, users may need to use `Swarm::new_with_config` and `SwarmConfig` instead of the new `libp2p::SwarmBuilder`.
  See [PR 4120].

[PR 4120]: https://github.com/libp2p/rust-libp2p/pull/4120
=======
## 0.43.5

- Fix overflow in `KeepAlive` computation that could occur if `SwarmBuilder::idle_connection_timeout` is configured with `u64::MAX`.
  See [PR 4559](https://github.com/libp2p/rust-libp2p/pull/4559).
>>>>>>> c8b5f49e

## 0.43.4

- Implement `Debug` for event structs.
  See [PR 4426].

- Improve error message when `DialPeerCondition` prevents a dial.
  See [PR 4409].

- Introduce `SwarmBuilder::idle_conncetion_timeout` and deprecate `keep_alive::Behaviour` as a result.
  See [PR 4161].

[PR 4426]: https://github.com/libp2p/rust-libp2p/pull/4426
[PR 4409]: https://github.com/libp2p/rust-libp2p/pull/4409
[PR 4161]: https://github.com/libp2p/rust-libp2p/pull/4161

## 0.43.3

- Implement `Display` for `ConnectionId`.
  See [PR 4278].

[PR 4278]: https://github.com/libp2p/rust-libp2p/pull/4278

## 0.43.2
- Display the cause of a `ListenError::Denied`.
  See [PR 4232]

[PR 4232]: https://github.com/libp2p/rust-libp2p/pull/4158

## 0.43.1

- Do not announce external address candidate before address translation, unless translation does not apply.
  This will prevent ephemeral TCP addresses being announced as external address candidates.
  See [PR 4158].

[PR 4158]: https://github.com/libp2p/rust-libp2p/pull/4158

## 0.43.0

- Allow `NetworkBehaviours` to create and remove listeners.
  See [PR 3292].

- Raise MSRV to 1.65.
  See [PR 3715].

- Introduce `StreamProtocol` type.
  This type enforces invariants on protocol names, such as leading forward slashes and correct UTF8 encoding.
  See [PR 3746].

- Return a bool from `ExternalAddresses::on_swarm_event` and `ListenAddresses::on_swarm_event` indicating whether any state was changed.
  See [PR 3865].

- Remove deprecated banning API from `Swarm`.
  Users should migrate to `libp2p::allow_block_list`.
  See [PR 3886].

- Remove `ConnectionHandlerUpgrErr::Timer` variant.
  This variant was never constructed and thus dead code.
  See [PR 3605].

- Remove deprecated `IntoConnectionHandler` and all its implementations.
  This also removes the `NetworkBehaviour::new_handler` and `NetworkBehaviour::addresses_of_peer` methods.
  See changelog for `0.42` on how to migrate.
  See [PR 3884].

- Remove `ConnectionHandlerUpgrErr::Timer` variant.
  This variant was never constructed and thus dead code.
  See [PR 3605].

- Flatten `ConnectionHandlerUpgrErr` and rename to `StreamUpgradeError`.
  See [PR 3882].

- Remove deprecated `ConnectionLimits`.
  Users should migrate to `libp2p::connection_limits::Behaviour`.
  See [PR 3885].

- Allow `ConnectionHandler`s to report and learn about the supported protocols on a connection.
  The newly introduced API elements are:
  - `ConnectionHandlerEvent::ReportRemoteProtocols`
  - `ConnectionEvent::LocalProtocolsChange`
  - `ConnectionEvent::RemoteProtocolsChange`

  See [PR 3651].

- Deprecate the `NegotiatedSubstream` type and replace it with `Stream`.
  See [PR 3912].

- Rename `NetworkBehaviour::OutEvent` to `NetworkBehaviour::ToSwarm`, `ConnectionHandler::InEvent` to `ConnectionHandler::FromBehaviour`, `ConnectionHandler::OutEvent` to `ConnectionHandler::ToBehaviour`. See [PR 3848].

- Remove deprecated `NetworkBehaviourAction` type.
  See [PR 3919].

- Expose `ConnectionId` on `SwarmEvent::{ConnectionEstablished,ConnectionClosed,IncomingConnection,IncomingConnectionError,OutgoingConnectionError,Dialing}`.
  Also emit `SwarmEvent::Dialing` for dials with unknown `PeerId`.
  See [PR 3927].

- Rename `ConnectionHandlerEvent::Custom` to `ConnectionHandlerEvent::NotifyBehaviour`. See [PR 3955].

- Remove `DialError::InvalidPeerId` variant. With the move to `multiaddr` `v0.18.0` peer IDs in `/p2p` are type safe and thus usage of the contained peer ID can not result in a parsing error.
  See [PR 4037].

- Remove deprecated items. See [PR 3956].

- Add ability to `downcast_ref` ConnectionDenied errors. See [PR 4020].

[PR 3292]: https://github.com/libp2p/rust-libp2p/pull/3292
[PR 3605]: https://github.com/libp2p/rust-libp2p/pull/3605
[PR 3651]: https://github.com/libp2p/rust-libp2p/pull/3651
[PR 3715]: https://github.com/libp2p/rust-libp2p/pull/3715
[PR 3746]: https://github.com/libp2p/rust-libp2p/pull/3746
[PR 3848]: https://github.com/libp2p/rust-libp2p/pull/3848
[PR 3865]: https://github.com/libp2p/rust-libp2p/pull/3865
[PR 3882]: https://github.com/libp2p/rust-libp2p/pull/3882
[PR 3884]: https://github.com/libp2p/rust-libp2p/pull/3884
[PR 3885]: https://github.com/libp2p/rust-libp2p/pull/3885
[PR 3886]: https://github.com/libp2p/rust-libp2p/pull/3886
[PR 3912]: https://github.com/libp2p/rust-libp2p/pull/3912
[PR 3919]: https://github.com/libp2p/rust-libp2p/pull/3919
[PR 3927]: https://github.com/libp2p/rust-libp2p/pull/3927
[PR 3955]: https://github.com/libp2p/rust-libp2p/pull/3955
[PR 3956]: https://github.com/libp2p/rust-libp2p/pull/3956
[PR 4020]: https://github.com/libp2p/rust-libp2p/pull/4020
[PR 4037]: https://github.com/libp2p/rust-libp2p/pull/4037

## 0.42.2

- Add `ConnectionEvent::{is_outbound,is_inbound}`. See [PR 3625].

[PR 3625]: https://github.com/libp2p/rust-libp2p/pull/3625

## 0.42.1

- Deprecate `ConnectionLimits` in favor of `libp2p::connection_limits`.
  See [PR 3386].

- Introduce `ConnectionId::new_unchecked` to allow for more sophisticated, manual tests of `NetworkBehaviour`.
  See [PR 3652].

- Deprecate `Swarm::ban_peer_id` in favor of the new `libp2p::allow_block_list` module.
  See [PR 3590].

- Rename `NetworkBehaviourAction` to `ToSwarm`.
  A deprecated type-alias is provided to ease the transition.
  The new name is meant to better indicate the message-passing relationship between `Swarm` and `NetworkBehaviour`.
  See [PR 3658].

[PR 3386]: https://github.com/libp2p/rust-libp2p/pull/3386
[PR 3652]: https://github.com/libp2p/rust-libp2p/pull/3652
[PR 3590]: https://github.com/libp2p/rust-libp2p/pull/3590
[PR 3658]: https://github.com/libp2p/rust-libp2p/pull/3658

## 0.42.0

- Allow `NetworkBehaviour`s to manage connections.
  We deprecate `NetworkBehaviour::new_handler` and `NetworkBehaviour::addresses_of_peer` in favor of four new callbacks:

  - `NetworkBehaviour::handle_pending_inbound_connection`
  - `NetworkBehaviour::handle_pending_outbound_connection`
  - `NetworkBehaviour::handle_established_inbound_connection`
  - `NetworkBehaviour::handle_established_outbound_connection`

  Please note that due to [limitations](https://github.com/rust-lang/rust/issues/98990) in the Rust compiler, _implementations_ of `new_handler` and `addresses_of_peer` are not flagged as deprecated.
  Nevertheless, they will be removed in the future.

  All four are fallible and returning an error from any of them will abort the given connection.
  This allows you to create dedicated `NetworkBehaviour`s that only concern themselves with managing connections.
  For example:
  - checking the `PeerId` of a newly established connection against an allow/block list
  - only allowing X connection upgrades at any one time
  - denying incoming or outgoing connections from a certain IP range
  - only allowing N connections to or from the same peer

  See [PR 3254].

- Remove `handler` field from `NetworkBehaviourAction::Dial`.
  Instead of constructing the handler early, you can now access the `ConnectionId` of the future connection on `DialOpts`.
  `ConnectionId`s are `Copy` and will be used throughout the entire lifetime of the connection to report events.
  This allows you to send events to a very specific connection, much like you previously could directly set state in the handler.

  Removing the `handler` field also reduces the type parameters of `NetworkBehaviourAction` from three to two.
  The third one used to be defaulted to the `InEvent` of the `ConnectionHandler`.
  You now have to manually specify that where you previously had to specify the `ConnectionHandler`.
  This very likely will trigger **convoluted compile errors** about traits not being implemented.

  Within `NetworkBehaviourAction::poll`, the easiest way to migrate is to do this (in the example of `libp2p-floodsub`):
  ```diff
  --- a/protocols/floodsub/src/layer.rs
  +++ b/protocols/floodsub/src/layer.rs
  @@ -472,7 +465,7 @@ impl NetworkBehaviour for Floodsub {
       &mut self,
       _: &mut Context<'_>,
       _: &mut impl PollParameters,
  -    ) -> Poll<NetworkBehaviourAction<Self::OutEvent, Self::ConnectionHandler>> {
  +    ) -> Poll<NetworkBehaviourAction<Self::OutEvent, THandlerInEvent<Self>>> {
  ```

  In other words:

  |Search|Replace|
    |---|---|
  |`NetworkBehaviourAction<Self::OutEvent, Self::ConnectionHandler>`|`NetworkBehaviourAction<Self::OutEvent, THandlerInEvent<Self>>`|

  If you reference `NetworkBehaviourAction` somewhere else as well,
  you may have to fill in the type of `ConnectionHandler::InEvent` manually as the 2nd parameter.

  See [PR 3328].

- Update to `libp2p-core` `v0.39.0`.

- Removed deprecated Swarm constructors. For transition notes see [0.41.0](#0.41.0). See [PR 3170].

- Deprecate functions on `PollParameters` in preparation for `PollParameters` to be removed entirely eventually. See [PR 3153].

- Add `estblished_in` to `SwarmEvent::ConnectionEstablished`. See [PR 3134].

- Remove deprecated `inject_*` methods from `NetworkBehaviour` and `ConnectionHandler`.
  Make the implementation of `on_swarm_event` and `on_connection_handler_event`
  both mandatory. See [PR 3264] and [PR 3364].

- Update to `libp2p-swarm-derive` `v0.32.0`.

- Replace `SwarmBuilder::connection_event_buffer_size` with `SwarmBuilder::per_connection_event_buffer_size` .
  The configured value now applies _per_ connection.
  The default values remains 7.
  If you have previously set `connection_event_buffer_size` you should re-evaluate what a good size for a _per connection_ buffer is.
  See [PR 3188].

- Remove `DialError::ConnectionIo` variant.
  This was never constructed.
  See [PR 3374].

- Introduce `ListenError` and use it within `SwarmEvent::IncomingConnectionError`.
  See [PR 3375].

- Remove `PendingConnectionError`, `PendingInboundConnectionError` and `PendingOutboundConnectionError` from the public API.
  They are no longer referenced anywhere with the addition of `ListenError`.
  See [PR 3497].

- Remove `ConnectionId::new`. Manually creating `ConnectionId`s is now unsupported. See [PR 3327].

- Deprecate methods `Swarm::with_executor`, `Swarm::with_*_executor`, `Swarm::without_executor`.
  Introduce similar methods in `SwarmBuilder`. See [PR 3588].

- Gracefully disable oneshot handler on dial upgrade errors. See [PR 3577].

[PR 3364]: https://github.com/libp2p/rust-libp2p/pull/3364
[PR 3170]: https://github.com/libp2p/rust-libp2p/pull/3170
[PR 3134]: https://github.com/libp2p/rust-libp2p/pull/3134
[PR 3153]: https://github.com/libp2p/rust-libp2p/pull/3153
[PR 3264]: https://github.com/libp2p/rust-libp2p/pull/3264
[PR 3272]: https://github.com/libp2p/rust-libp2p/pull/3272
[PR 3327]: https://github.com/libp2p/rust-libp2p/pull/3327
[PR 3328]: https://github.com/libp2p/rust-libp2p/pull/3328
[PR 3188]: https://github.com/libp2p/rust-libp2p/pull/3188
[PR 3377]: https://github.com/libp2p/rust-libp2p/pull/3377
[PR 3373]: https://github.com/libp2p/rust-libp2p/pull/3373
[PR 3374]: https://github.com/libp2p/rust-libp2p/pull/3374
[PR 3375]: https://github.com/libp2p/rust-libp2p/pull/3375
[PR 3254]: https://github.com/libp2p/rust-libp2p/pull/3254
[PR 3497]: https://github.com/libp2p/rust-libp2p/pull/3497
[PR 3588]: https://github.com/libp2p/rust-libp2p/pull/3588
[PR 3577]: https://github.com/libp2p/rust-libp2p/pull/3577

## 0.41.1

- Update to `libp2p-swarm-derive` `v0.31.0`.

## 0.41.0

- Update to `libp2p-core` `v0.38.0`.

- Add new `on_connection_event` method to `ConnectionHandler` that accepts a `ConnectionEvent` enum and update
  `inject_*` methods to call `on_connection_event` with the respective `ConnectionEvent` variant and deprecate
  `inject_*`.
  To migrate, users should replace the `ConnectionHandler::inject_*` calls with a single
  implementation of `ConnectionHandler::on_connection_event` treating each `ConnectionEvent` variant in
  the same way its corresponding `inject_*` call was treated.
  See [PR 3085].

- Add new `on_behaviour_event` method with the same signature as `inject_event`, make the
  default implementation of `inject_event` call `on_behaviour_event` and deprecate it.
  To migrate, users should replace the `ConnectionHandler::inject_event` call
  with `ConnectionHandler::on_behaviour_event`.
  See [PR 3085].

- Add new `on_swarm_event` method to `NetworkBehaviour` that accepts a `FromSwarm` enum and update
  `inject_*` methods to call `on_swarm_event` with the respective `FromSwarm` variant and deprecate
  `inject_*`.
  To migrate, users should replace the `NetworkBehaviour::inject_*` calls with a single
  implementation of `NetworkBehaviour::on_swarm_event` treating each `FromSwarm` variant in
  the same way its corresponding `inject_*` call was treated.
  See [PR 3011].

- Add new `on_connection_handler_event` method with the same signature as `inject_event`, make the
  default implementation of `inject_event` call `on_connection_handler_event` and deprecate it.
  To migrate, users should replace the `NetworkBehaviour::inject_event` call
  with `NetworkBehaviour::on_connection_handler_event`.
  See [PR 3011].

- Export `NetworkBehaviour` derive as `libp2p_swarm::NetworkBehaviour`.
  This follows the convention of other popular libraries. `serde` for example exports the `Serialize` trait and macro as
  `serde::Serialize`. See [PR 3055].

- Feature-gate `NetworkBehaviour` macro behind `macros` feature flag. See [PR 3055].

- Make executor in Swarm constructor explicit. See [PR 3097].

  Supported executors:
  - Tokio

    Previously
    ```rust
    let swarm = SwarmBuilder::new(transport, behaviour, peer_id)
        .executor(Box::new(|fut| {
                tokio::spawn(fut);
        }))
        .build();
    ```
    Now
    ```rust
    let swarm = Swarm::with_tokio_executor(transport, behaviour, peer_id);
    ```
  - Async Std

    Previously
    ```rust
    let swarm = SwarmBuilder::new(transport, behaviour, peer_id)
        .executor(Box::new(|fut| {
                async_std::task::spawn(fut);
        }))
        .build();
    ```
    Now
    ```rust
    let swarm = Swarm::with_async_std_executor(transport, behaviour, peer_id);
    ```
  - ThreadPool (see [Issue 3107])

    In most cases ThreadPool can be replaced by executors or spawning on the local task.

    Previously
    ```rust
    let swarm = Swarm::new(transport, behaviour, peer_id);
    ```

    Now
    ```rust
    let swarm = Swarm::with_threadpool_executor(transport, behaviour, peer_id);
    ```
  - Without

    Spawns the tasks on the current task, this may result in bad performance so try to use an executor where possible. Previously this was just a fallback when no executor was specified and constructing a `ThreadPool` failed.

    New
    ```rust
    let swarm = Swarm::without_executor(transport, behaviour, peer_id);
    ```

  Deprecated APIs:
  - `Swarm::new`
  - `SwarmBuilder::new`
  - `SwarmBuilder::executor`

- Update `rust-version` to reflect the actual MSRV: 1.62.0. See [PR 3090].

[PR 3085]: https://github.com/libp2p/rust-libp2p/pull/3085
[PR 3011]: https://github.com/libp2p/rust-libp2p/pull/3011
[PR 3055]: https://github.com/libp2p/rust-libp2p/pull/3055
[PR 3097]: https://github.com/libp2p/rust-libp2p/pull/3097
[Issue 3107]: https://github.com/libp2p/rust-libp2p/issues/3107
[PR 3090]: https://github.com/libp2p/rust-libp2p/pull/3090

## 0.40.1

- Bump rand to 0.8 and quickcheck to 1. See [PR 2857].

- Update to `libp2p-core` `v0.37.0`.

- Introduce `libp2p_swarm::keep_alive::ConnectionHandler` in favor of removing `keep_alive` from
  `libp2p_swarm::dummy::ConnectionHandler`. `dummy::ConnectionHandler` now literally does not do anything. In the same
  spirit, introduce `libp2p_swarm::keep_alive::Behaviour` and `libp2p_swarm::dummy::Behaviour`. See [PR 2859].

[PR 2857]: https://github.com/libp2p/rust-libp2p/pull/2857
[PR 2859]: https://github.com/libp2p/rust-libp2p/pull/2859/

- Pass actual `PeerId` of dial to `NetworkBehaviour::inject_dial_failure` on `DialError::ConnectionLimit`. See [PR 2928].

[PR 2928]: https://github.com/libp2p/rust-libp2p/pull/2928


## 0.39.0

- Remove deprecated `NetworkBehaviourEventProcess`. See [libp2p-swarm v0.38.0 changelog entry] for
  migration path.

- Update to `libp2p-core` `v0.36.0`.

- Enforce backpressure on incoming streams via `StreamMuxer` interface. In case we hit the configured limit of maximum
  number of inbound streams, we will stop polling the `StreamMuxer` for new inbound streams. Depending on the muxer
  implementation in use, this may lead to instant dropping of inbound streams. See [PR 2861].

[libp2p-swarm v0.38.0 changelog entry]: https://github.com/libp2p/rust-libp2p/blob/master/swarm/CHANGELOG.md#0380
[PR 2861]: https://github.com/libp2p/rust-libp2p/pull/2861/

## 0.38.0

- Deprecate `NetworkBehaviourEventProcess`. When deriving `NetworkBehaviour` on a custom `struct` users
  should either bring their own `OutEvent` via `#[behaviour(out_event = "MyBehaviourEvent")]` or,
  when not specified, have the derive macro generate one for the user.

  See [`NetworkBehaviour`
  documentation](https://docs.rs/libp2p/latest/libp2p/swarm/trait.NetworkBehaviour.html) and [PR
  2784] for details.

  Previously

  ``` rust
  #[derive(NetworkBehaviour)]
  #[behaviour(event_process = true)]
  struct MyBehaviour {
      gossipsub: Gossipsub,
      mdns: Mdns,
  }

  impl NetworkBehaviourEventProcess<Gossipsub> for MyBehaviour {
      fn inject_event(&mut self, message: GossipsubEvent) {
        todo!("Handle event")
      }
  }

  impl NetworkBehaviourEventProcess<MdnsEvent> for MyBehaviour {
      fn inject_event(&mut self, message: MdnsEvent) {
        todo!("Handle event")
      }
  }
  ```

  Now

  ``` rust
  #[derive(NetworkBehaviour)]
  #[behaviour(out_event = "MyBehaviourEvent")]
  struct MyBehaviour {
      gossipsub: Gossipsub,
      mdns: Mdns,
  }

  enum MyBehaviourEvent {
      Gossipsub(GossipsubEvent),
      Mdns(MdnsEvent),
  }

  impl From<GossipsubEvent> for MyBehaviourEvent {
      fn from(event: GossipsubEvent) -> Self {
          MyBehaviourEvent::Gossipsub(event)
      }
  }

  impl From<MdnsEvent> for MyBehaviourEvent {
      fn from(event: MdnsEvent) -> Self {
          MyBehaviourEvent::Mdns(event)
      }
  }

  match swarm.next().await.unwrap() {
    SwarmEvent::Behaviour(MyBehaviourEvent::Gossipsub(event)) => {
      todo!("Handle event")
    }
    SwarmEvent::Behaviour(MyBehaviourEvent::Mdns(event)) => {
      todo!("Handle event")
    }
  }
  ```

- When deriving `NetworkBehaviour` on a custom `struct` where the user does not specify their own
  `OutEvent` via `#[behaviour(out_event = "MyBehaviourEvent")]` and where the user does not enable
  `#[behaviour(event_process = true)]`, then the derive macro generates an `OutEvent` definition for
  the user.

  See [`NetworkBehaviour`
  documentation](https://docs.rs/libp2p/latest/libp2p/swarm/trait.NetworkBehaviour.html) and [PR
  2792] for details.

- Update dial address concurrency factor to `8`, thus dialing up to 8 addresses concurrently for a single connection attempt. See `Swarm::dial_concurrency_factor` and [PR 2741].

- Update to `libp2p-core` `v0.35.0`.

[PR 2741]: https://github.com/libp2p/rust-libp2p/pull/2741/
[PR 2784]: https://github.com/libp2p/rust-libp2p/pull/2784
[PR 2792]: https://github.com/libp2p/rust-libp2p/pull/2792

## 0.37.0

- Update to `libp2p-core` `v0.34.0`.

- Extend log message when exceeding inbound negotiating streams with peer ID and limit. See [PR 2716].

- Remove `connection::ListenersStream` and poll the `Transport` directly. See [PR 2652].

[PR 2716]: https://github.com/libp2p/rust-libp2p/pull/2716/
[PR 2652]: https://github.com/libp2p/rust-libp2p/pull/2652

## 0.36.1

- Limit negotiating inbound substreams per connection. See [PR 2697].

[PR 2697]: https://github.com/libp2p/rust-libp2p/pull/2697

## 0.36.0

- Don't require `Transport` to be `Clone`. See [PR 2529].

- Update to `libp2p-core` `v0.33.0`.

- Make `behaviour::either` module private. See [PR 2610]

- Rename `IncomingInfo::to_connected_point` to `IncomingInfo::create_connected_point`. See [PR 2620].

- Rename `TProtoHandler` to `TConnectionHandler`, `ToggleProtoHandler` to `ToggleConnectionHandler`, `ToggleIntoProtoHandler` to `ToggleIntoConnectionHandler`. See [PR 2640].

[PR 2529]: https://github.com/libp2p/rust-libp2p/pull/2529
[PR 2610]: https://github.com/libp2p/rust-libp2p/pull/2610
[PR 2620]: https://github.com/libp2p/rust-libp2p/pull/2620
[PR 2640]: https://github.com/libp2p/rust-libp2p/pull/2640

## 0.35.0

- Add impl `IntoIterator` for `MultiHandler`. See [PR 2572].
- Remove `Send` bound from `NetworkBehaviour`. See [PR 2535].

[PR 2572]: https://github.com/libp2p/rust-libp2p/pull/2572/
[PR 2535]: https://github.com/libp2p/rust-libp2p/pull/2535/

## 0.34.0 [2022-02-22]

- Rename `ProtocolsHandler` to `ConnectionHandler`. Upgrade should be as simple as renaming all
  occurences of `ProtocolsHandler` to `ConnectionHandler` with your favorite text manipulation tool
  across your codebase. See [PR 2527].

- Fold `libp2p-core`'s `Network` into `Swarm`. See [PR 2492].

- Update to `libp2p-core` `v0.32.0`.

- Disconnect pending connections with `Swarm::disconnect`. See [PR 2517].

- Report aborted connections via `SwarmEvent::OutgoingConnectionError`. See [PR 2517].

[PR 2492]: https://github.com/libp2p/rust-libp2p/pull/2492
[PR 2517]: https://github.com/libp2p/rust-libp2p/pull/2517
[PR 2527]: https://github.com/libp2p/rust-libp2p/pull/2527

## 0.33.0 [2022-01-27]

- Patch reporting on banned peers and their non-banned and banned connections (see [PR 2350]).

- Update dependencies.

- Migrate to Rust edition 2021 (see [PR 2339]).

- Update `Connection::address` on `inject_address_change` (see [PR 2362]).

- Move `swarm::Toggle` to `swarm::behaviour::Toggle` (see [PR 2375]).

- Add `Swarm::connected_peers` (see [PR 2378]).

- Implement `swarm::NetworkBehaviour` on `either::Either` (see [PR 2370]).

- Allow overriding _dial concurrency factor_ per dial via
  `DialOpts::override_dial_concurrency_factor`. See [PR 2404].

- Report negotiated and expected `PeerId` as well as remote address in
  `DialError::WrongPeerId` (see [PR 2428]).

- Allow overriding role when dialing through `override_role` option on
  `DialOpts`. This option is needed for NAT and firewall hole punching. See [PR
  2363].

- Merge NetworkBehaviour's inject_\* paired methods (see PR 2445).

[PR 2339]: https://github.com/libp2p/rust-libp2p/pull/2339
[PR 2350]: https://github.com/libp2p/rust-libp2p/pull/2350
[PR 2362]: https://github.com/libp2p/rust-libp2p/pull/2362
[PR 2370]: https://github.com/libp2p/rust-libp2p/pull/2370
[PR 2375]: https://github.com/libp2p/rust-libp2p/pull/2375
[PR 2378]: https://github.com/libp2p/rust-libp2p/pull/2378
[PR 2404]: https://github.com/libp2p/rust-libp2p/pull/2404
[PR 2428]: https://github.com/libp2p/rust-libp2p/pull/2428
[PR 2363]: https://github.com/libp2p/rust-libp2p/pull/2363
[PR 2445]: https://github.com/libp2p/rust-libp2p/pull/2445

## 0.32.0 [2021-11-16]

- Use `instant` and `futures-timer` instead of `wasm-timer` (see [PR 2245]).

- Enable advanced dialing requests both on `Swarm::dial` and via
  `NetworkBehaviourAction::Dial`. Users can now trigger a dial with a specific
  set of addresses, optionally extended via
  `NetworkBehaviour::addresses_of_peer`.

   Changes required to maintain status quo:

  - Previously `swarm.dial(peer_id)`
     now `swarm.dial(DialOpts::peer_id(peer_id).build())`
     or `swarm.dial(peer_id)` given that `DialOpts` implements `From<PeerId>`.

  - Previously `swarm.dial_addr(addr)`
     now `swarm.dial(DialOpts::unknown_peer_id().address(addr).build())`
     or `swarm.dial(addr)` given that `DialOpts` implements `From<Multiaddr>`.

  - Previously `NetworkBehaviourAction::DialPeer { peer_id, condition, handler }`
     now

     ```rust
     NetworkBehaviourAction::Dial {
       opts: DialOpts::peer_id(peer_id)
         .condition(condition)
         .build(),
       handler,
     }
     ```

  - Previously `NetworkBehaviourAction::DialAddress { address, handler }`
     now

     ```rust
     NetworkBehaviourAction::Dial {
       opts: DialOpts::unknown_peer_id()
         .address(address)
         .build(),
       handler,
     }
     ```

   See [PR 2317].

[PR 2245]: https://github.com/libp2p/rust-libp2p/pull/2245
[PR 2317]: https://github.com/libp2p/rust-libp2p/pull/2317

## 0.31.0 [2021-11-01]

- Make default features of `libp2p-core` optional.
  [PR 2181](https://github.com/libp2p/rust-libp2p/pull/2181)

- Update dependencies.

- Provide default implementations for all functions of `NetworkBehaviour`,
  except for `new_handler`, `inject_event` and `poll`.
  This should make it easier to create new implementations. See [PR 2150].

- Remove `Swarm` type alias and rename `ExpandedSwarm` to `Swarm`. Reduce direct
  trait parameters on `Swarm` (previously `ExpandedSwarm`), deriving parameters
  through associated types on `TBehaviour`. See [PR 2182].

- Require `ProtocolsHandler::{InEvent,OutEvent,Error}` to implement `Debug` (see
  [PR 2183]).

- Implement `ProtocolsHandler` on `either::Either`representing either of two
  `ProtocolsHandler` implementations (see [PR 2192]).

- Require implementation to provide handler in
  `NetworkBehaviourAction::DialPeer` and `NetworkBehaviourAction::DialAddress`.
  Note that the handler is returned to the `NetworkBehaviour` on connection
  failure and connection closing. Thus it can be used to carry state, which
  otherwise would have to be tracked in the `NetworkBehaviour` itself. E.g. a
  message destined to an unconnected peer can be included in the handler, and
  thus directly send on connection success or extracted by the
  `NetworkBehaviour` on connection failure (see [PR 2191]).

- Include handler in `NetworkBehaviour::inject_dial_failure`,
  `NetworkBehaviour::inject_connection_closed`,
  `NetworkBehaviour::inject_listen_failure` (see [PR 2191]).

- Include error in `NetworkBehaviour::inject_dial_failure` and call
  `NetworkBehaviour::inject_dial_failure` on `DialPeerCondition` evaluating to
  false. To emulate the previous behaviour, return early within
  `inject_dial_failure` on `DialError::DialPeerConditionFalse`. See [PR 2191].

- Make `NetworkBehaviourAction` generic over `NetworkBehaviour::OutEvent` and
  `NetworkBehaviour::ProtocolsHandler`. In most cases, change your generic type
  parameters to `NetworkBehaviourAction<Self::OutEvent,
  Self::ProtocolsHandler>`. See [PR 2191].

- Return `bool` instead of `Result<(), ()>` for `Swarm::remove_listener`(see
  [PR 2261]).

- Concurrently dial address candidates within a single dial attempt (see [PR 2248]) configured via
  `Swarm::dial_concurrency_factor`.

  - On success of a single address, report errors of the thus far failed dials via
    `SwarmEvent::ConnectionEstablished::outgoing`.

  - On failure of all addresses, report errors via the new `SwarmEvent::OutgoingConnectionError`.

  - Remove `SwarmEvent::UnreachableAddr` and `SwarmEvent::UnknownPeerUnreachableAddr` event.

  - In `NetworkBehaviour::inject_connection_established` provide errors of all thus far failed addresses.

  - On unknown peer dial failures, call `NetworkBehaviour::inject_dial_failure` with a peer ID of `None`.

  - Remove `NetworkBehaviour::inject_addr_reach_failure`. Information is now provided via
    `NetworkBehaviour::inject_connection_established` and `NetworkBehaviour::inject_dial_failure`.

[PR 2150]: https://github.com/libp2p/rust-libp2p/pull/2150
[PR 2182]: https://github.com/libp2p/rust-libp2p/pull/2182
[PR 2183]: https://github.com/libp2p/rust-libp2p/pull/2183
[PR 2192]: https://github.com/libp2p/rust-libp2p/pull/2192
[PR 2191]: https://github.com/libp2p/rust-libp2p/pull/2191
[PR 2248]: https://github.com/libp2p/rust-libp2p/pull/2248
[PR 2261]: https://github.com/libp2p/rust-libp2p/pull/2261

## 0.30.0 [2021-07-12]

- Update dependencies.

- Drive `ExpandedSwarm` via `Stream` trait only.

  - Change `Stream` implementation of `ExpandedSwarm` to return all
    `SwarmEvents` instead of only the `NetworkBehaviour`'s events.

  - Remove `ExpandedSwarm::next_event`. Users can use `<ExpandedSwarm as
    StreamExt>::next` instead.

  - Remove `ExpandedSwarm::next`. Users can use `<ExpandedSwarm as
    StreamExt>::filter_map` instead.

  See [PR 2100] for details.

- Add `ExpandedSwarm::disconnect_peer_id` and
  `NetworkBehaviourAction::CloseConnection` to close connections to a specific
  peer via an `ExpandedSwarm` or `NetworkBehaviour`. See [PR 2110] for details.

- Expose the `ListenerId` in `SwarmEvent`s that are associated with a listener.

  See [PR 2123] for details.

[PR 2100]: https://github.com/libp2p/rust-libp2p/pull/2100
[PR 2110]: https://github.com/libp2p/rust-libp2p/pull/2110/
[PR 2123]: https://github.com/libp2p/rust-libp2p/pull/2123

## 0.29.0 [2021-04-13]

- Remove `Deref` and `DerefMut` implementations previously dereferencing to the
  `NetworkBehaviour` on `Swarm`. Instead one can access the `NetworkBehaviour`
  via `Swarm::behaviour` and `Swarm::behaviour_mut`. Methods on `Swarm` can now
  be accessed directly, e.g. via `my_swarm.local_peer_id()`. You may use the
  command below to transform fully qualified method calls on `Swarm` to simple
  method calls [PR 1995](https://github.com/libp2p/rust-libp2p/pull/1995).

  ``` bash
  # Go from e.g. `Swarm::local_peer_id(&my_swarm)` to `my_swarm.local_peer_id()`.
  grep -RiIl --include \*.rs --exclude-dir target . --exclude-dir .git | xargs sed -i "s/\(libp2p::\)*Swarm::\([a-z_]*\)(&mut \([a-z_0-9]*\), /\3.\2(/g"
  ```

- Extend `NetworkBehaviour` callbacks, more concretely introducing new `fn
  inject_new_listener` and `fn inject_expired_external_addr` and have `fn
  inject_{new,expired}_listen_addr` provide a `ListenerId` [PR
  2011](https://github.com/libp2p/rust-libp2p/pull/2011).

## 0.28.0 [2021-03-17]

- New error variant `DialError::InvalidAddress`

- `Swarm::dial_addr()` now returns a `DialError` on error.

- Remove the option for a substream-specific multistream select protocol override.
  The override at this granularity is no longer deemed useful, in particular because
  it can usually not be configured for existing protocols like `libp2p-kad` and others.
  There is a `Swarm`-scoped configuration for this version available since
  [1858](https://github.com/libp2p/rust-libp2p/pull/1858).

## 0.27.2 [2021-02-04]

- Have `ToggleProtoHandler` ignore listen upgrade errors when disabled.
  [PR 1945](https://github.com/libp2p/rust-libp2p/pull/1945/files).

## 0.27.1 [2021-01-27]

- Make `OneShotHandler`s `max_dial_negotiate` limit configurable.
  [PR 1936](https://github.com/libp2p/rust-libp2p/pull/1936).

- Fix handling of DialPeerCondition::Always.
  [PR 1937](https://github.com/libp2p/rust-libp2p/pull/1937).

## 0.27.0 [2021-01-12]

- Update dependencies.

## 0.26.0 [2020-12-17]

- Update `libp2p-core`.

- Remove `NotifyHandler::All` thus removing the requirement for events send from
  a `NetworkBehaviour` to a `ProtocolsHandler` to be `Clone`.
  [PR 1880](https://github.com/libp2p/rust-libp2p/pull/1880).

## 0.25.1 [2020-11-26]

- Add `ExpandedSwarm::is_connected`.
  [PR 1862](https://github.com/libp2p/rust-libp2p/pull/1862).

## 0.25.0 [2020-11-25]

- Permit a configuration override for the substream upgrade protocol
  to use for all (outbound) substreams.
  [PR 1858](https://github.com/libp2p/rust-libp2p/pull/1858).

- Changed parameters for connection limits from `usize` to `u32`.
  Connection limits are now configured via `SwarmBuilder::connection_limits()`.

- Update `libp2p-core`.

- Expose configurable scores for external addresses, as well as
  the ability to remove them and to add addresses that are
  retained "forever" (or until explicitly removed).
  [PR 1842](https://github.com/libp2p/rust-libp2p/pull/1842).

## 0.24.0 [2020-11-09]

- Update dependencies.

## 0.23.0 [2020-10-16]

- Require a `Boxed` transport to be given to the `Swarm`
  or `SwarmBuilder` to avoid unnecessary double-boxing of
  transports and simplify API bounds.
  [PR 1794](https://github.com/libp2p/rust-libp2p/pull/1794)

- Respect inbound timeouts and upgrade versions in the `MultiHandler`.
  [PR 1786](https://github.com/libp2p/rust-libp2p/pull/1786).

- Instead of iterating each inbound and outbound substream upgrade looking for
  one to make progress, use a `FuturesUnordered` for both pending inbound and
  pending outbound upgrades. As a result only those upgrades are polled that are
  ready to progress.

  Implementors of `InboundUpgrade` and `OutboundUpgrade` need to ensure to wake
  up the underlying task once they are ready to make progress as they won't be
  polled otherwise.

  [PR 1775](https://github.com/libp2p/rust-libp2p/pull/1775)

## 0.22.0 [2020-09-09]

- Bump `libp2p-core` dependency.

- Adds `ProtocolsHandler::InboundOpenInfo` type which mirrors the existing
  `OutboundOpenInfo` type. A value of this type is passed as an extra argument
  to `ProtocolsHandler::inject_fully_negotiated_inbound` and
  `ProtocolsHandler::inject_listen_upgrade_error`.

- `SubstreamProtocol` now has a second type parameter corresponding to
  inbound or outbound information, a value of which is part of `SubstreamProtocol`
  now. Consequently `ProtocolsHandlerEvent::OutboundSubstreamRequest` no longer
  has a separate `info` field.

## 0.21.0 [2020-08-18]

- Add missing delegation calls in some `ProtocolsHandler` wrappers.
See [PR 1710](https://github.com/libp2p/rust-libp2p/pull/1710).

- Add as_ref and as_mut functions to Toggle
[PR 1684](https://github.com/libp2p/rust-libp2p/pull/1684).

- The `cause` of `SwarmEvent::ConnectionClosed` is now an `Option`,
and `None` indicates an active connection close not caused by an
error.

- `DialError::Banned` has been added and is returned from `Swarm::dial`
if the peer is banned, thereby also invoking the `NetworkBehaviour::inject_dial_failure`
callback.

- Update the `libp2p-core` dependency to `0.21`, fixing [1584](https://github.com/libp2p/rust-libp2p/issues/1584).

- Fix connections being kept alive by `OneShotHandler` when not handling any
  requests [PR 1698](https://github.com/libp2p/rust-libp2p/pull/1698).

## 0.20.1 [2020-07-08]

- Documentation updates.

- Ignore addresses returned by `NetworkBehaviour::addresses_of_peer`
that the `Swarm` considers to be listening addresses of the local node. This
avoids futile dialing attempts of a node to itself, which can otherwise
even happen in genuine situations, e.g. after the local node changed
its network identity and a behaviour makes a dialing attempt to a
former identity using the same addresses.

## 0.20.0 [2020-07-01]

- Updated the `libp2p-core` dependency.

- Add `ProtocolsHandler::inject_listen_upgrade_error`, the inbound
analogue of `ProtocolsHandler::inject_dial_upgrade_error`, with an
empty default implementation. No implementation is required to
retain existing behaviour.

- Add `ProtocolsHandler::inject_address_change` and
`NetworkBehaviour::inject_address_change` to notify of a change in
the address of an existing connection.

## 0.19.1 [2020-06-18]

- Bugfix: Fix MultiHandler panicking when empty
  ([PR 1598](https://github.com/libp2p/rust-libp2p/pull/1598)).<|MERGE_RESOLUTION|>--- conflicted
+++ resolved
@@ -1,5 +1,4 @@
-<<<<<<< HEAD
-## 0.43.5 - unreleased
+## 0.43.6 - unreleased
 
 - Deprecate old `libp2p::swarm::SwarmBuilder`.
   Most users should use the new `libp2p::SwarmBuilder`.
@@ -7,12 +6,11 @@
   See [PR 4120].
 
 [PR 4120]: https://github.com/libp2p/rust-libp2p/pull/4120
-=======
+
 ## 0.43.5
 
 - Fix overflow in `KeepAlive` computation that could occur if `SwarmBuilder::idle_connection_timeout` is configured with `u64::MAX`.
   See [PR 4559](https://github.com/libp2p/rust-libp2p/pull/4559).
->>>>>>> c8b5f49e
 
 ## 0.43.4
 
