--- conflicted
+++ resolved
@@ -18,12 +18,7 @@
 libc = "0.2.149"
 libp2p-core = { workspace = true }
 libp2p-identity = { workspace = true }
-<<<<<<< HEAD
-socket2 = { version = "0.5.4", features = ["all"] }
-=======
-log = "0.4.20"
 socket2 = { version = "0.5.5", features = ["all"] }
->>>>>>> 85e61059
 tokio = { version = "1.33.0", default-features = false, features = ["net"], optional = true }
 tracing = "0.1.37"
 
