// Copyright 2018 Parity Technologies (UK) Ltd.
//
// Permission is hereby granted, free of charge, to any person obtaining a
// copy of this software and associated documentation files (the "Software"),
// to deal in the Software without restriction, including without limitation
// the rights to use, copy, modify, merge, publish, distribute, sublicense,
// and/or sell copies of the Software, and to permit persons to whom the
// Software is furnished to do so, subject to the following conditions:
//
// The above copyright notice and this permission notice shall be included in
// all copies or substantial portions of the Software.
//
// THE SOFTWARE IS PROVIDED "AS IS", WITHOUT WARRANTY OF ANY KIND, EXPRESS
// OR IMPLIED, INCLUDING BUT NOT LIMITED TO THE WARRANTIES OF MERCHANTABILITY,
// FITNESS FOR A PARTICULAR PURPOSE AND NONINFRINGEMENT. IN NO EVENT SHALL THE
// AUTHORS OR COPYRIGHT HOLDERS BE LIABLE FOR ANY CLAIM, DAMAGES OR OTHER
// LIABILITY, WHETHER IN AN ACTION OF CONTRACT, TORT OR OTHERWISE, ARISING
// FROM, OUT OF OR IN CONNECTION WITH THE SOFTWARE OR THE USE OR OTHER
// DEALINGS IN THE SOFTWARE.

//! # [DNS name resolution](https://github.com/libp2p/specs/blob/master/addressing/README.md#ip-and-name-resolution)
//! [`Transport`] for libp2p.
//!
//! This crate provides the type [`async_std::Transport`] and [`tokio::Transport`]
//! for use with `async-std` and `tokio`,
//! respectively.
//!
//! A [`Transport`] is an address-rewriting [`libp2p_core::Transport`] wrapper around
//! an inner `Transport`. The composed transport behaves like the inner
//! transport, except that [`libp2p_core::Transport::dial`] resolves `/dns/...`, `/dns4/...`,
//! `/dns6/...` and `/dnsaddr/...` components of the given `Multiaddr` through
//! a DNS, replacing them with the resolved protocols (typically TCP/IP).
//!
//! The `async-std` feature and hence the [`async_std::Transport`] are
//! enabled by default. Tokio users can furthermore opt-in
//! to the `tokio-dns-over-rustls` and `tokio-dns-over-https-rustls`
//! features. For more information about these features, please
//! refer to the documentation of [trust-dns-resolver].
//!
//! On Unix systems, if no custom configuration is given, [trust-dns-resolver]
//! will try to parse the `/etc/resolv.conf` file. This approach comes with a
//! few caveats to be aware of:
//!   1) This fails (panics even!) if `/etc/resolv.conf` does not exist. This is
//!      the case on all versions of Android.
//!   2) DNS configuration is only evaluated during startup. Runtime changes are
//!      thus ignored.
//!   3) DNS resolution is obviously done in process and consequently not using
//!      any system APIs (like libc's `gethostbyname`). Again this is
//!      problematic on platforms like Android, where there's a lot of
//!      complexity hidden behind the system APIs.
//! If the implementation requires different characteristics, one should
//! consider providing their own implementation of [`Transport`] or use
//! platform specific APIs to extract the host's DNS configuration (if possible)
//! and provide a custom [`ResolverConfig`].
//!
//![trust-dns-resolver]: https://docs.rs/trust-dns-resolver/latest/trust_dns_resolver/#dns-over-tls-and-dns-over-https

#![cfg_attr(docsrs, feature(doc_cfg, doc_auto_cfg))]

#[cfg(feature = "async-std")]
pub mod async_std {
    use async_std_resolver::AsyncStdResolver;
    use parking_lot::Mutex;
    use std::{io, sync::Arc};
    use trust_dns_resolver::{
        config::{ResolverConfig, ResolverOpts},
        system_conf,
    };

    /// A `Transport` wrapper for performing DNS lookups when dialing `Multiaddr`esses
    /// using `async-std` for all async I/O.
    pub type Transport<T> = crate::Transport<T, AsyncStdResolver>;

    impl<T> Transport<T> {
        /// Creates a new [`Transport`] from the OS's DNS configuration and defaults.
        pub async fn system(inner: T) -> Result<Transport<T>, io::Error> {
            let (cfg, opts) = system_conf::read_system_conf()?;
            Self::custom(inner, cfg, opts).await
        }

        /// Creates a [`Transport`] with a custom resolver configuration and options.
        pub async fn custom(
            inner: T,
            cfg: ResolverConfig,
            opts: ResolverOpts,
        ) -> Result<Transport<T>, io::Error> {
            Ok(Transport {
                inner: Arc::new(Mutex::new(inner)),
                resolver: async_std_resolver::resolver(cfg, opts).await,
            })
        }
    }
}

#[cfg(feature = "async-std")]
#[deprecated(note = "Use `async_std::Transport` instead.")]
pub type DnsConfig<T> = async_std::Transport<T>;

#[cfg(feature = "tokio")]
pub mod tokio {
    use parking_lot::Mutex;
    use std::sync::Arc;
    use trust_dns_resolver::{system_conf, TokioAsyncResolver};

    /// A `Transport` wrapper for performing DNS lookups when dialing `Multiaddr`esses
    /// using `tokio` for all async I/O.
    pub type Transport<T> = crate::Transport<T, TokioAsyncResolver>;

    impl<T> Transport<T> {
        /// Creates a new [`Transport`] from the OS's DNS configuration and defaults.
        pub fn system(inner: T) -> Result<crate::Transport<T, TokioAsyncResolver>, std::io::Error> {
            let (cfg, opts) = system_conf::read_system_conf()?;
            Self::custom(inner, cfg, opts)
        }

        /// Creates a [`Transport`] with a custom resolver configuration
        /// and options.
        pub fn custom(
            inner: T,
            cfg: trust_dns_resolver::config::ResolverConfig,
            opts: trust_dns_resolver::config::ResolverOpts,
        ) -> Result<crate::Transport<T, TokioAsyncResolver>, std::io::Error> {
            // TODO: Make infallible in next breaking release. Or deprecation?
            Ok(Transport {
                inner: Arc::new(Mutex::new(inner)),
                resolver: TokioAsyncResolver::tokio(cfg, opts),
            })
        }
    }
}

#[cfg(feature = "tokio")]
#[deprecated(note = "Use `tokio::Transport` instead.")]
pub type TokioDnsConfig<T> = tokio::Transport<T>;

use async_trait::async_trait;
use futures::{future::BoxFuture, prelude::*};
use libp2p_core::{
    connection::Endpoint,
    multiaddr::{Multiaddr, Protocol},
    transport::{ListenerId, TransportError, TransportEvent},
};
use parking_lot::Mutex;
use smallvec::SmallVec;
use std::io;
use std::net::{Ipv4Addr, Ipv6Addr};
use std::{
    convert::TryFrom,
    error, fmt, iter,
    ops::DerefMut,
    pin::Pin,
    str,
    sync::Arc,
    task::{Context, Poll},
};

pub use trust_dns_resolver::config::{ResolverConfig, ResolverOpts};
pub use trust_dns_resolver::error::{ResolveError, ResolveErrorKind};
use trust_dns_resolver::lookup::{Ipv4Lookup, Ipv6Lookup, TxtLookup};
use trust_dns_resolver::lookup_ip::LookupIp;
use trust_dns_resolver::name_server::ConnectionProvider;
use trust_dns_resolver::AsyncResolver;

/// The prefix for `dnsaddr` protocol TXT record lookups.
const DNSADDR_PREFIX: &str = "_dnsaddr.";

/// The maximum number of dialing attempts to resolved addresses.
const MAX_DIAL_ATTEMPTS: usize = 16;

/// The maximum number of DNS lookups when dialing.
///
/// This limit is primarily a safeguard against too many, possibly
/// even cyclic, indirections in the addresses obtained from the
/// TXT records of a `/dnsaddr`.
const MAX_DNS_LOOKUPS: usize = 32;

/// The maximum number of TXT records applicable for the address
/// being dialed that are considered for further lookups as a
/// result of a single `/dnsaddr` lookup.
const MAX_TXT_RECORDS: usize = 16;

/// A [`Transport`] for performing DNS lookups when dialing `Multiaddr`esses.
/// You shouldn't need to use this type directly. Use [`tokio::Transport`] or [`async_std::Transport`] instead.
#[derive(Debug)]
pub struct Transport<T, R> {
    /// The underlying transport.
    inner: Arc<Mutex<T>>,
    /// The DNS resolver used when dialing addresses with DNS components.
    resolver: R,
}

<<<<<<< HEAD
#[cfg(feature = "async-std")]
impl<T> DnsConfig<T>
where
    T: Send,
{
    /// Creates a new [`DnsConfig`] from the OS's DNS configuration and defaults.
    pub async fn system(inner: T) -> Result<DnsConfig<T>, io::Error> {
        let (cfg, opts) = system_conf::read_system_conf()?;
        Ok(Self::custom(inner, cfg, opts).await)
    }

    /// Creates a [`DnsConfig`] with a custom resolver configuration and options.
    pub async fn custom(inner: T, cfg: ResolverConfig, opts: ResolverOpts) -> DnsConfig<T> {
        DnsConfig {
            inner: Arc::new(Mutex::new(inner)),
            resolver: async_std_resolver::resolver(cfg, opts).await,
        }
    }
}
=======
#[deprecated(note = "Use `async_std::Transport` or `tokio::Transport` instead.")]
pub type GenDnsConfig<T, R> = Transport<T, R>;
>>>>>>> 7e3c2fe0

impl<T, R> libp2p_core::Transport for Transport<T, R>
where
    T: libp2p_core::Transport + Send + Unpin + 'static,
    T::Error: Send,
    T::Dial: Send,
    R: Clone + Send + Sync + Resolver + 'static,
{
    type Output = T::Output;
    type Error = Error<T::Error>;
    type ListenerUpgrade = future::MapErr<T::ListenerUpgrade, fn(T::Error) -> Self::Error>;
    type Dial = future::Either<
        future::MapErr<T::Dial, fn(T::Error) -> Self::Error>,
        BoxFuture<'static, Result<Self::Output, Self::Error>>,
    >;

    fn listen_on(
        &mut self,
        id: ListenerId,
        addr: Multiaddr,
    ) -> Result<(), TransportError<Self::Error>> {
        self.inner
            .lock()
            .listen_on(id, addr)
            .map_err(|e| e.map(Error::Transport))
    }

    fn remove_listener(&mut self, id: ListenerId) -> bool {
        self.inner.lock().remove_listener(id)
    }

    fn dial(&mut self, addr: Multiaddr) -> Result<Self::Dial, TransportError<Self::Error>> {
        self.do_dial(addr, Endpoint::Dialer)
    }

    fn dial_as_listener(
        &mut self,
        addr: Multiaddr,
    ) -> Result<Self::Dial, TransportError<Self::Error>> {
        self.do_dial(addr, Endpoint::Listener)
    }

    fn address_translation(&self, server: &Multiaddr, observed: &Multiaddr) -> Option<Multiaddr> {
        self.inner.lock().address_translation(server, observed)
    }

    fn poll(
        self: Pin<&mut Self>,
        cx: &mut Context<'_>,
    ) -> Poll<TransportEvent<Self::ListenerUpgrade, Self::Error>> {
        let mut inner = self.inner.lock();
        libp2p_core::Transport::poll(Pin::new(inner.deref_mut()), cx).map(|event| {
            event
                .map_upgrade(|upgr| upgr.map_err::<_, fn(_) -> _>(Error::Transport))
                .map_err(Error::Transport)
        })
    }
}

impl<T, R> Transport<T, R>
where
    T: libp2p_core::Transport + Send + Unpin + 'static,
    T::Error: Send,
    T::Dial: Send,
    R: Clone + Send + Sync + Resolver + 'static,
{
    fn do_dial(
        &mut self,
        addr: Multiaddr,
        role_override: Endpoint,
    ) -> Result<
        <Self as libp2p_core::Transport>::Dial,
        TransportError<<Self as libp2p_core::Transport>::Error>,
    > {
        let resolver = self.resolver.clone();
        let inner = self.inner.clone();

        // Asynchronlously resolve all DNS names in the address before proceeding
        // with dialing on the underlying transport.
        Ok(async move {
            let mut last_err = None;
            let mut dns_lookups = 0;
            let mut dial_attempts = 0;
            // We optimise for the common case of a single DNS component
            // in the address that is resolved with a single lookup.
            let mut unresolved = SmallVec::<[Multiaddr; 1]>::new();
            unresolved.push(addr.clone());

            // Resolve (i.e. replace) all DNS protocol components, initiating
            // dialing attempts as soon as there is another fully resolved
            // address.
            while let Some(addr) = unresolved.pop() {
                if let Some((i, name)) = addr.iter().enumerate().find(|(_, p)| {
                    matches!(
                        p,
                        Protocol::Dns(_)
                            | Protocol::Dns4(_)
                            | Protocol::Dns6(_)
                            | Protocol::Dnsaddr(_)
                    )
                }) {
                    if dns_lookups == MAX_DNS_LOOKUPS {
                        log::debug!("Too many DNS lookups. Dropping unresolved {}.", addr);
                        last_err = Some(Error::TooManyLookups);
                        // There may still be fully resolved addresses in `unresolved`,
                        // so keep going until `unresolved` is empty.
                        continue;
                    }
                    dns_lookups += 1;
                    match resolve(&name, &resolver).await {
                        Err(e) => {
                            if unresolved.is_empty() {
                                return Err(e);
                            }
                            // If there are still unresolved addresses, there is
                            // a chance of success, but we track the last error.
                            last_err = Some(e);
                        }
                        Ok(Resolved::One(ip)) => {
                            log::trace!("Resolved {} -> {}", name, ip);
                            let addr = addr.replace(i, |_| Some(ip)).expect("`i` is a valid index");
                            unresolved.push(addr);
                        }
                        Ok(Resolved::Many(ips)) => {
                            for ip in ips {
                                log::trace!("Resolved {} -> {}", name, ip);
                                let addr =
                                    addr.replace(i, |_| Some(ip)).expect("`i` is a valid index");
                                unresolved.push(addr);
                            }
                        }
                        Ok(Resolved::Addrs(addrs)) => {
                            let suffix = addr.iter().skip(i + 1).collect::<Multiaddr>();
                            let prefix = addr.iter().take(i).collect::<Multiaddr>();
                            let mut n = 0;
                            for a in addrs {
                                if a.ends_with(&suffix) {
                                    if n < MAX_TXT_RECORDS {
                                        n += 1;
                                        log::trace!("Resolved {} -> {}", name, a);
                                        let addr =
                                            prefix.iter().chain(a.iter()).collect::<Multiaddr>();
                                        unresolved.push(addr);
                                    } else {
                                        log::debug!(
                                            "Too many TXT records. Dropping resolved {}.",
                                            a
                                        );
                                    }
                                }
                            }
                        }
                    }
                } else {
                    // We have a fully resolved address, so try to dial it.
                    log::debug!("Dialing {}", addr);

                    let transport = inner.clone();
                    let dial = match role_override {
                        Endpoint::Dialer => transport.lock().dial(addr),
                        Endpoint::Listener => transport.lock().dial_as_listener(addr),
                    };
                    let result = match dial {
                        Ok(out) => {
                            // We only count attempts that the inner transport
                            // actually accepted, i.e. for which it produced
                            // a dialing future.
                            dial_attempts += 1;
                            out.await.map_err(Error::Transport)
                        }
                        Err(TransportError::MultiaddrNotSupported(a)) => {
                            Err(Error::MultiaddrNotSupported(a))
                        }
                        Err(TransportError::Other(err)) => Err(Error::Transport(err)),
                    };

                    match result {
                        Ok(out) => return Ok(out),
                        Err(err) => {
                            log::debug!("Dial error: {:?}.", err);
                            if unresolved.is_empty() {
                                return Err(err);
                            }
                            if dial_attempts == MAX_DIAL_ATTEMPTS {
                                log::debug!(
                                    "Aborting dialing after {} attempts.",
                                    MAX_DIAL_ATTEMPTS
                                );
                                return Err(err);
                            }
                            last_err = Some(err);
                        }
                    }
                }
            }

            // At this point, if there was at least one failed dialing
            // attempt, return that error. Otherwise there were no valid DNS records
            // for the given address to begin with (i.e. DNS lookups succeeded but
            // produced no records relevant for the given `addr`).
            Err(last_err.unwrap_or_else(|| {
                Error::ResolveError(ResolveErrorKind::Message("No matching records found.").into())
            }))
        }
        .boxed()
        .right_future())
    }
}

/// The possible errors of a [`Transport`] wrapped transport.
#[derive(Debug)]
#[allow(clippy::large_enum_variant)]
pub enum Error<TErr> {
    /// The underlying transport encountered an error.
    Transport(TErr),
    /// DNS resolution failed.
    ResolveError(ResolveError),
    /// DNS resolution was successful, but the underlying transport refused the resolved address.
    MultiaddrNotSupported(Multiaddr),
    /// DNS resolution involved too many lookups.
    ///
    /// DNS resolution on dialing performs up to 32 DNS lookups. If these
    /// are not sufficient to obtain a fully-resolved address, this error
    /// is returned and the DNS records for the domain(s) being dialed
    /// should be investigated.
    TooManyLookups,
}

#[deprecated(note = "Use `Error` instead.")]
pub type DnsErr<TErr> = Error<TErr>;

impl<TErr> fmt::Display for Error<TErr>
where
    TErr: fmt::Display,
{
    fn fmt(&self, f: &mut fmt::Formatter<'_>) -> fmt::Result {
        match self {
            Error::Transport(err) => write!(f, "{err}"),
            Error::ResolveError(err) => write!(f, "{err}"),
            Error::MultiaddrNotSupported(a) => write!(f, "Unsupported resolved address: {a}"),
            Error::TooManyLookups => write!(f, "Too many DNS lookups"),
        }
    }
}

impl<TErr> error::Error for Error<TErr>
where
    TErr: error::Error + 'static,
{
    fn source(&self) -> Option<&(dyn error::Error + 'static)> {
        match self {
            Error::Transport(err) => Some(err),
            Error::ResolveError(err) => Some(err),
            Error::MultiaddrNotSupported(_) => None,
            Error::TooManyLookups => None,
        }
    }
}

/// The successful outcome of [`resolve`] for a given [`Protocol`].
enum Resolved<'a> {
    /// The given `Protocol` has been resolved to a single `Protocol`,
    /// which may be identical to the one given, in case it is not
    /// a DNS protocol component.
    One(Protocol<'a>),
    /// The given `Protocol` has been resolved to multiple alternative
    /// `Protocol`s as a result of a DNS lookup.
    Many(Vec<Protocol<'a>>),
    /// The given `Protocol` has been resolved to a new list of `Multiaddr`s
    /// obtained from DNS TXT records representing possible alternatives.
    /// These addresses may contain further DNS names that need resolving.
    Addrs(Vec<Multiaddr>),
}

/// Asynchronously resolves the domain name of a `Dns`, `Dns4`, `Dns6` or `Dnsaddr` protocol
/// component. If the given protocol is of a different type, it is returned unchanged as a
/// [`Resolved::One`].
fn resolve<'a, E: 'a + Send, R: Resolver>(
    proto: &Protocol<'a>,
    resolver: &'a R,
) -> BoxFuture<'a, Result<Resolved<'a>, Error<E>>> {
    match proto {
        Protocol::Dns(ref name) => resolver
            .lookup_ip(name.clone().into_owned())
            .map(move |res| match res {
                Ok(ips) => {
                    let mut ips = ips.into_iter();
                    let one = ips
                        .next()
                        .expect("If there are no results, `Err(NoRecordsFound)` is expected.");
                    if let Some(two) = ips.next() {
                        Ok(Resolved::Many(
                            iter::once(one)
                                .chain(iter::once(two))
                                .chain(ips)
                                .map(Protocol::from)
                                .collect(),
                        ))
                    } else {
                        Ok(Resolved::One(Protocol::from(one)))
                    }
                }
                Err(e) => Err(Error::ResolveError(e)),
            })
            .boxed(),
        Protocol::Dns4(ref name) => resolver
            .ipv4_lookup(name.clone().into_owned())
            .map(move |res| match res {
                Ok(ips) => {
                    let mut ips = ips.into_iter();
                    let one = ips
                        .next()
                        .expect("If there are no results, `Err(NoRecordsFound)` is expected.");
                    if let Some(two) = ips.next() {
                        Ok(Resolved::Many(
                            iter::once(one)
                                .chain(iter::once(two))
                                .chain(ips)
                                .map(Ipv4Addr::from)
                                .map(Protocol::from)
                                .collect(),
                        ))
                    } else {
                        Ok(Resolved::One(Protocol::from(Ipv4Addr::from(one))))
                    }
                }
                Err(e) => Err(Error::ResolveError(e)),
            })
            .boxed(),
        Protocol::Dns6(ref name) => resolver
            .ipv6_lookup(name.clone().into_owned())
            .map(move |res| match res {
                Ok(ips) => {
                    let mut ips = ips.into_iter();
                    let one = ips
                        .next()
                        .expect("If there are no results, `Err(NoRecordsFound)` is expected.");
                    if let Some(two) = ips.next() {
                        Ok(Resolved::Many(
                            iter::once(one)
                                .chain(iter::once(two))
                                .chain(ips)
                                .map(Ipv6Addr::from)
                                .map(Protocol::from)
                                .collect(),
                        ))
                    } else {
                        Ok(Resolved::One(Protocol::from(Ipv6Addr::from(one))))
                    }
                }
                Err(e) => Err(Error::ResolveError(e)),
            })
            .boxed(),
        Protocol::Dnsaddr(ref name) => {
            let name = [DNSADDR_PREFIX, name].concat();
            resolver
                .txt_lookup(name)
                .map(move |res| match res {
                    Ok(txts) => {
                        let mut addrs = Vec::new();
                        for txt in txts {
                            if let Some(chars) = txt.txt_data().first() {
                                match parse_dnsaddr_txt(chars) {
                                    Err(e) => {
                                        // Skip over seemingly invalid entries.
                                        log::debug!("Invalid TXT record: {:?}", e);
                                    }
                                    Ok(a) => {
                                        addrs.push(a);
                                    }
                                }
                            }
                        }
                        Ok(Resolved::Addrs(addrs))
                    }
                    Err(e) => Err(Error::ResolveError(e)),
                })
                .boxed()
        }
        proto => future::ready(Ok(Resolved::One(proto.clone()))).boxed(),
    }
}

/// Parses a `<character-string>` of a `dnsaddr` TXT record.
fn parse_dnsaddr_txt(txt: &[u8]) -> io::Result<Multiaddr> {
    let s = str::from_utf8(txt).map_err(invalid_data)?;
    match s.strip_prefix("dnsaddr=") {
        None => Err(invalid_data("Missing `dnsaddr=` prefix.")),
        Some(a) => Ok(Multiaddr::try_from(a).map_err(invalid_data)?),
    }
}

fn invalid_data(e: impl Into<Box<dyn std::error::Error + Send + Sync>>) -> io::Error {
    io::Error::new(io::ErrorKind::InvalidData, e)
}

#[async_trait::async_trait]
#[doc(hidden)]
pub trait Resolver {
    async fn lookup_ip(&self, name: String) -> Result<LookupIp, ResolveError>;
    async fn ipv4_lookup(&self, name: String) -> Result<Ipv4Lookup, ResolveError>;
    async fn ipv6_lookup(&self, name: String) -> Result<Ipv6Lookup, ResolveError>;
    async fn txt_lookup(&self, name: String) -> Result<TxtLookup, ResolveError>;
}

#[async_trait]
impl<C> Resolver for AsyncResolver<C>
where
    C: ConnectionProvider,
{
    async fn lookup_ip(&self, name: String) -> Result<LookupIp, ResolveError> {
        self.lookup_ip(name).await
    }

    async fn ipv4_lookup(&self, name: String) -> Result<Ipv4Lookup, ResolveError> {
        self.ipv4_lookup(name).await
    }

    async fn ipv6_lookup(&self, name: String) -> Result<Ipv6Lookup, ResolveError> {
        self.ipv6_lookup(name).await
    }

    async fn txt_lookup(&self, name: String) -> Result<TxtLookup, ResolveError> {
        self.txt_lookup(name).await
    }
}

#[cfg(all(test, any(feature = "tokio", feature = "async-std")))]
mod tests {
    use super::*;
    use futures::future::BoxFuture;
    use libp2p_core::{
        multiaddr::{Multiaddr, Protocol},
        transport::{TransportError, TransportEvent},
        Transport,
    };
    use libp2p_identity::PeerId;

    #[test]
    fn basic_resolve() {
        let _ = env_logger::try_init();

        #[derive(Clone)]
        struct CustomTransport;

        impl Transport for CustomTransport {
            type Output = ();
            type Error = std::io::Error;
            type ListenerUpgrade = BoxFuture<'static, Result<Self::Output, Self::Error>>;
            type Dial = BoxFuture<'static, Result<Self::Output, Self::Error>>;

            fn listen_on(
                &mut self,
                _: ListenerId,
                _: Multiaddr,
            ) -> Result<(), TransportError<Self::Error>> {
                unreachable!()
            }

            fn remove_listener(&mut self, _: ListenerId) -> bool {
                false
            }

            fn dial(&mut self, addr: Multiaddr) -> Result<Self::Dial, TransportError<Self::Error>> {
                // Check that all DNS components have been resolved, i.e. replaced.
                assert!(!addr.iter().any(|p| matches!(
                    p,
                    Protocol::Dns(_) | Protocol::Dns4(_) | Protocol::Dns6(_) | Protocol::Dnsaddr(_)
                )));
                Ok(Box::pin(future::ready(Ok(()))))
            }

            fn dial_as_listener(
                &mut self,
                addr: Multiaddr,
            ) -> Result<Self::Dial, TransportError<Self::Error>> {
                self.dial(addr)
            }

            fn address_translation(&self, _: &Multiaddr, _: &Multiaddr) -> Option<Multiaddr> {
                None
            }

            fn poll(
                self: Pin<&mut Self>,
                _: &mut Context<'_>,
            ) -> Poll<TransportEvent<Self::ListenerUpgrade, Self::Error>> {
                unreachable!()
            }
        }

        async fn run<T, R>(mut transport: super::Transport<T, R>)
        where
            T: Transport + Clone + Send + Unpin + 'static,
            T::Error: Send,
            T::Dial: Send,
            R: Clone + Send + Sync + Resolver + 'static,
        {
            // Success due to existing A record for example.com.
            let _ = transport
                .dial("/dns4/example.com/tcp/20000".parse().unwrap())
                .unwrap()
                .await
                .unwrap();

            // Success due to existing AAAA record for example.com.
            let _ = transport
                .dial("/dns6/example.com/tcp/20000".parse().unwrap())
                .unwrap()
                .await
                .unwrap();

            // Success due to pass-through, i.e. nothing to resolve.
            let _ = transport
                .dial("/ip4/1.2.3.4/tcp/20000".parse().unwrap())
                .unwrap()
                .await
                .unwrap();

            // Success due to the DNS TXT records at _dnsaddr.bootstrap.libp2p.io.
            let _ = transport
                .dial("/dnsaddr/bootstrap.libp2p.io".parse().unwrap())
                .unwrap()
                .await
                .unwrap();

            // Success due to the DNS TXT records at _dnsaddr.bootstrap.libp2p.io having
            // an entry with suffix `/p2p/QmNnooDu7bfjPFoTZYxMNLWUQJyrVwtbZg5gBMjTezGAJN`,
            // i.e. a bootnode with such a peer ID.
            let _ = transport
                .dial("/dnsaddr/bootstrap.libp2p.io/p2p/QmNnooDu7bfjPFoTZYxMNLWUQJyrVwtbZg5gBMjTezGAJN".parse().unwrap())
                .unwrap()
                .await
                .unwrap();

            // Failure due to the DNS TXT records at _dnsaddr.libp2p.io not having
            // an entry with a random `p2p` suffix.
            match transport
                .dial(
                    format!("/dnsaddr/bootstrap.libp2p.io/p2p/{}", PeerId::random())
                        .parse()
                        .unwrap(),
                )
                .unwrap()
                .await
            {
                Err(Error::ResolveError(_)) => {}
                Err(e) => panic!("Unexpected error: {e:?}"),
                Ok(_) => panic!("Unexpected success."),
            }

            // Failure due to no records.
            match transport
                .dial("/dns4/example.invalid/tcp/20000".parse().unwrap())
                .unwrap()
                .await
            {
                Err(Error::ResolveError(e)) => match e.kind() {
                    ResolveErrorKind::NoRecordsFound { .. } => {}
                    _ => panic!("Unexpected DNS error: {e:?}"),
                },
                Err(e) => panic!("Unexpected error: {e:?}"),
                Ok(_) => panic!("Unexpected success."),
            }
        }

        #[cfg(feature = "async-std")]
        {
            // Be explicit about the resolver used. At least on github CI, TXT
            // type record lookups may not work with the system DNS resolver.
            let config = ResolverConfig::quad9();
            let opts = ResolverOpts::default();
            async_std_crate::task::block_on(
<<<<<<< HEAD
                DnsConfig::custom(CustomTransport, config, opts).then(run),
=======
                async_std::Transport::custom(CustomTransport, config, opts)
                    .then(|dns| run(dns.unwrap())),
>>>>>>> 7e3c2fe0
            );
        }

        #[cfg(feature = "tokio")]
        {
            // Be explicit about the resolver used. At least on github CI, TXT
            // type record lookups may not work with the system DNS resolver.
            let config = ResolverConfig::quad9();
            let opts = ResolverOpts::default();
            let rt = tokio_crate::runtime::Builder::new_current_thread()
                .enable_io()
                .enable_time()
                .build()
                .unwrap();

            rt.block_on(run(
                tokio::Transport::custom(CustomTransport, config, opts).unwrap()
            ));
        }
    }
}<|MERGE_RESOLUTION|>--- conflicted
+++ resolved
@@ -189,30 +189,8 @@
     resolver: R,
 }
 
-<<<<<<< HEAD
-#[cfg(feature = "async-std")]
-impl<T> DnsConfig<T>
-where
-    T: Send,
-{
-    /// Creates a new [`DnsConfig`] from the OS's DNS configuration and defaults.
-    pub async fn system(inner: T) -> Result<DnsConfig<T>, io::Error> {
-        let (cfg, opts) = system_conf::read_system_conf()?;
-        Ok(Self::custom(inner, cfg, opts).await)
-    }
-
-    /// Creates a [`DnsConfig`] with a custom resolver configuration and options.
-    pub async fn custom(inner: T, cfg: ResolverConfig, opts: ResolverOpts) -> DnsConfig<T> {
-        DnsConfig {
-            inner: Arc::new(Mutex::new(inner)),
-            resolver: async_std_resolver::resolver(cfg, opts).await,
-        }
-    }
-}
-=======
 #[deprecated(note = "Use `async_std::Transport` or `tokio::Transport` instead.")]
 pub type GenDnsConfig<T, R> = Transport<T, R>;
->>>>>>> 7e3c2fe0
 
 impl<T, R> libp2p_core::Transport for Transport<T, R>
 where
@@ -786,12 +764,7 @@
             let config = ResolverConfig::quad9();
             let opts = ResolverOpts::default();
             async_std_crate::task::block_on(
-<<<<<<< HEAD
-                DnsConfig::custom(CustomTransport, config, opts).then(run),
-=======
-                async_std::Transport::custom(CustomTransport, config, opts)
-                    .then(|dns| run(dns.unwrap())),
->>>>>>> 7e3c2fe0
+                async_std::Transport::custom(CustomTransport, config, opts).then(run),
             );
         }
 
