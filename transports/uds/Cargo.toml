--- conflicted
+++ resolved
@@ -14,12 +14,8 @@
 async-std = { version = "1.6.2", optional = true }
 libp2p-core = { workspace = true }
 futures = "0.3.28"
-<<<<<<< HEAD
-tokio = { version = "1.32", default-features = false, features = ["net"], optional = true }
+tokio = { version = "1.33", default-features = false, features = ["net"], optional = true }
 tracing = "0.1.37"
-=======
-tokio = { version = "1.33", default-features = false, features = ["net"], optional = true }
->>>>>>> 09f8cb4d
 
 [dev-dependencies]
 tempfile = "3.8"
